--- conflicted
+++ resolved
@@ -24,19 +24,12 @@
 
 
 class GetUserProfilePhotos(BaseClient):
-<<<<<<< HEAD
-    async def get_user_profile_photos(self,
-                                      user_id: Union[int, str],
-                                      offset: int = 0,
-                                      limit: int = 100) -> "pyrogram.UserProfilePhotos":
-=======
-    def get_user_profile_photos(
+    async def get_user_profile_photos(
         self,
         user_id: Union[int, str],
         offset: int = 0,
         limit: int = 100
     ) -> "pyrogram.UserProfilePhotos":
->>>>>>> 3e18945f
         """Use this method to get a list of profile pictures for a user.
 
         Args:
