--- conflicted
+++ resolved
@@ -30,14 +30,8 @@
         self,
         chat_id: Union[int, str],
         document: str,
-<<<<<<< HEAD
         thumb: str = None, caption: str = "",
-        parse_mode: str = "",
-=======
-        thumb: str = None,
-        caption: str = "",
         parse_mode: Union[str, None] = "",
->>>>>>> 39e25147
         disable_notification: bool = None,
         reply_to_message_id: int = None,
         reply_markup: Union[
@@ -151,11 +145,7 @@
                             reply_to_msg_id=reply_to_message_id,
                             random_id=self.rnd_id(),
                             reply_markup=reply_markup.write() if reply_markup else None,
-<<<<<<< HEAD
-                            **await style.parse(caption)
-=======
-                            **self.parser(caption, parse_mode)
->>>>>>> 39e25147
+                            **await self.parser(caption, parse_mode)
                         )
                     )
                 except FilePartMissing as e:
