--- conflicted
+++ resolved
@@ -22,6 +22,7 @@
 
 import pyrogram
 from pyrogram.api import types
+
 from . import utils
 from ..handlers import (
     CallbackQueryHandler, MessageHandler, DeletedMessagesHandler,
@@ -66,15 +67,10 @@
             return await pyrogram.Message._parse(self.client, update.message, users, chats), MessageHandler
 
         async def deleted_messages_parser(update, users, chats):
-            return pyrogram.Messages._parse_deleted(self.client, update), DeletedMessagesHandler
+            return utils.parse_deleted_messages(self.client, update), DeletedMessagesHandler
 
-<<<<<<< HEAD
         async def callback_query_parser(update, users, chats):
             return await pyrogram.CallbackQuery._parse(self.client, update, users), CallbackQueryHandler
-=======
-            Dispatcher.DELETE_MESSAGES_UPDATES:
-                lambda upd, usr, cht: (utils.parse_deleted_messages(self.client, upd), DeletedMessagesHandler),
->>>>>>> f16ca8b9
 
         async def user_status_parser(update, users, chats):
             return pyrogram.UserStatus._parse(self.client, update.status, update.user_id), UserStatusHandler
@@ -112,13 +108,9 @@
             await i
 
         self.update_worker_tasks.clear()
+        self.groups.clear()
 
-<<<<<<< HEAD
         log.info("Stopped {} UpdateWorkerTasks".format(self.workers))
-=======
-        self.workers_list.clear()
-        self.groups.clear()
->>>>>>> f16ca8b9
 
     def add_handler(self, handler, group: int):
         if group not in self.groups:
