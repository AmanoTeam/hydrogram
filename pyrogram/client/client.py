# Pyrogram - Telegram MTProto API Client Library for Python
# Copyright (C) 2017-2018 Dan Tès <https://github.com/delivrance>
#
# This file is part of Pyrogram.
#
# Pyrogram is free software: you can redistribute it and/or modify
# it under the terms of the GNU Lesser General Public License as published
# by the Free Software Foundation, either version 3 of the License, or
# (at your option) any later version.
#
# Pyrogram is distributed in the hope that it will be useful,
# but WITHOUT ANY WARRANTY; without even the implied warranty of
# MERCHANTABILITY or FITNESS FOR A PARTICULAR PURPOSE.  See the
# GNU Lesser General Public License for more details.
#
# You should have received a copy of the GNU Lesser General Public License
# along with Pyrogram.  If not, see <http://www.gnu.org/licenses/>.

import base64
import binascii
import json
import logging
import math
import mimetypes
import os
import re
import shutil
import struct
import tempfile
import threading
import time
from configparser import ConfigParser
from datetime import datetime
from hashlib import sha256, md5
from queue import Queue
from signal import signal, SIGINT, SIGTERM, SIGABRT
from threading import Event, Thread

import pyrogram
from pyrogram.api import functions, types
from pyrogram.api.core import Object
from pyrogram.api.errors import (
    PhoneMigrate, NetworkMigrate, PhoneNumberInvalid,
    PhoneNumberUnoccupied, PhoneCodeInvalid, PhoneCodeHashEmpty,
    PhoneCodeExpired, PhoneCodeEmpty, SessionPasswordNeeded,
    PasswordHashInvalid, FloodWait, PeerIdInvalid, FilePartMissing,
    ChatAdminRequired, FirstnameInvalid, PhoneNumberBanned,
    VolumeLocNotFound, UserMigrate, FileIdInvalid)
from pyrogram.crypto import AES
from pyrogram.session import Auth, Session
from pyrogram.session.internals import MsgId
<<<<<<< HEAD
from . import message_parser
from .dispatcher import Dispatcher
from .input_media import InputMedia
from .style import Markdown, HTML
from .utils import decode
=======
from . import utils
from .input_media import InputMedia
from .style import Markdown, HTML
from .syncer import Syncer
>>>>>>> 846b7ec7

log = logging.getLogger(__name__)


class Client:
    """This class represents a Client, the main mean for interacting with Telegram.
    It exposes bot-like methods for an easy access to the API as well as a simple way to
    invoke every single Telegram API method available.

    Args:
        session_name (``str``):
            Name to uniquely identify a session of either a User or a Bot.
            For Users: pass a string of your choice, e.g.: "my_main_account".
            For Bots: pass your Bot API token, e.g.: "123456:ABC-DEF1234ghIkl-zyx57W2v1u123ew11"
            Note: as long as a valid User session file exists, Pyrogram won't ask you again to input your phone number.

        api_id (``int``, optional):
            The *api_id* part of your Telegram API Key, as integer. E.g.: 12345
            This is an alternative way to pass it if you don't want to use the *config.ini* file.

        api_hash (``str``, optional):
            The *api_hash* part of your Telegram API Key, as string. E.g.: "0123456789abcdef0123456789abcdef"
            This is an alternative way to pass it if you don't want to use the *config.ini* file.

        proxy (``dict``, optional):
            Your SOCKS5 Proxy settings as dict,
            e.g.: *dict(hostname="11.22.33.44", port=1080, username="user", password="pass")*.
            *username* and *password* can be omitted if your proxy doesn't require authorization.
            This is an alternative way to setup a proxy if you don't want to use the *config.ini* file.

        test_mode (``bool``, optional):
            Enable or disable log-in to testing servers. Defaults to False.
            Only applicable for new sessions and will be ignored in case previously
            created sessions are loaded.

        phone_number (``str``, optional):
            Pass your phone number (with your Country Code prefix included) to avoid
            entering it manually. Only applicable for new sessions.

        phone_code (``str`` | ``callable``, optional):
            Pass the phone code as string (for test numbers only), or pass a callback function
            which must return the correct phone code as string (e.g., "12345").
            Only applicable for new sessions.

        password (``str``, optional):
            Pass your Two-Step Verification password (if you have one) to avoid entering it
            manually. Only applicable for new sessions.

        force_sms (``str``, optional):
            Pass True to force Telegram sending the authorization code via SMS.
            Only applicable for new sessions.

        first_name (``str``, optional):
            Pass a First Name to avoid entering it manually. It will be used to automatically
            create a new Telegram account in case the phone number you passed is not registered yet.
            Only applicable for new sessions.

        last_name (``str``, optional):
            Same purpose as *first_name*; pass a Last Name to avoid entering it manually. It can
            be an empty string: "". Only applicable for new sessions.

        workers (``int``, optional):
            Thread pool size for handling incoming updates. Defaults to 4.
    """

    INVITE_LINK_RE = re.compile(r"^(?:https?://)?(?:t\.me/joinchat/)([\w-]+)$")
    BOT_TOKEN_RE = re.compile(r"^\d+:[\w-]+$")
    DIALOGS_AT_ONCE = 100
    UPDATES_WORKERS = 1
    DOWNLOAD_WORKERS = 1
    OFFLINE_SLEEP = 300

    MEDIA_TYPE_ID = {
        0: "Thumbnail",
        2: "Photo",
        3: "Voice",
        4: "Video",
        5: "Document",
        8: "Sticker",
        9: "Audio",
        10: "GIF",
        13: "VideoNote"
    }

    def __init__(self,
                 session_name: str,
                 api_id: int or str = None,
                 api_hash: str = None,
                 proxy: dict = None,
                 test_mode: bool = False,
                 phone_number: str = None,
                 phone_code: str or callable = None,
                 password: str = None,
                 force_sms: bool = False,
                 first_name: str = None,
                 last_name: str = None,
                 workers: int = 4):
        self.session_name = session_name
        self.api_id = int(api_id) if api_id else None
        self.api_hash = api_hash
        self.proxy = proxy
        self.test_mode = test_mode

        self.phone_number = phone_number
        self.password = password
        self.phone_code = phone_code
        self.first_name = first_name
        self.last_name = last_name
        self.force_sms = force_sms

        self.workers = workers

        self.token = None

        self.dc_id = None
        self.auth_key = None
        self.user_id = None
        self.date = None

        self.rnd_id = MsgId

        self.peers_by_id = {}
        self.peers_by_username = {}
        self.peers_by_phone = {}

        self.channels_pts = {}

        self.markdown = Markdown(self.peers_by_id)
        self.html = HTML(self.peers_by_id)

        self.session = None

        self.is_started = None
        self.is_idle = None

        self.updates_queue = Queue()
        self.download_queue = Queue()

        self.dispatcher = Dispatcher(self, workers)
        self.update_handler = None

    def on_message(self, filters=None, group: int = 0):
        """Use this decorator to automatically register a function for handling
        messages. This does the same thing as :meth:`add_handler` using the
        MessageHandler.

        Args:
            filters (:obj:`Filters <pyrogram.Filters>`):
                Pass one or more filters to allow only a subset of messages to be passed
                in your function.

            group (``int``, optional):
                The group identifier, defaults to 0.
        """

        def decorator(func):
            self.add_handler(pyrogram.MessageHandler(func, filters), group)
            return func

        return decorator

    def on_raw_update(self, group: int = 0):
        """Use this decorator to automatically register a function for handling
        raw updates. This does the same thing as :meth:`add_handler` using the
        RawUpdateHandler.

        Args:
            group (``int``, optional):
                The group identifier, defaults to 0.
        """

        def decorator(func):
            self.add_handler(pyrogram.RawUpdateHandler(func), group)
            return func

        return decorator

    def add_handler(self, handler, group: int = 0):
        """Use this method to register an event handler.

        You can register multiple handlers, but at most one handler within a group
        will be used for a single event. To handle the same event more than once, register
        your handler using a different group id (lower group id == higher priority).

        Args:
            handler (``Handler``):
                The handler to be registered.

            group (``int``, optional):
                The group identifier, defaults to 0.
        """
        self.dispatcher.add_handler(handler, group)

    def start(self):
        """Use this method to start the Client after creating it.
        Requires no parameters.

        Raises:
            :class:`Error <pyrogram.Error>`
        """
        if self.is_started:
            raise ConnectionError("Client has already been started")

        if self.BOT_TOKEN_RE.match(self.session_name):
            self.token = self.session_name
            self.session_name = self.session_name.split(":")[0]

        self.load_config()
        self.load_session()

        self.session = Session(
            self.dc_id,
            self.test_mode,
            self.proxy,
            self.auth_key,
            self.api_id,
            client=self
        )

        self.session.start()
        self.is_started = True

        if self.user_id is None:
            if self.token is None:
                self.authorize_user()
            else:
                self.authorize_bot()

            self.save_session()

        if self.token is None:
            now = time.time()

            if abs(now - self.date) > Client.OFFLINE_SLEEP:
                self.get_dialogs()
                self.get_contacts()
            else:
                self.send(functions.messages.GetPinnedDialogs())
                self.get_dialogs_chunk(0)
        else:
            self.send(functions.updates.GetState())

        for i in range(self.UPDATES_WORKERS):
            Thread(target=self.updates_worker, name="UpdatesWorker#{}".format(i + 1)).start()

        for i in range(self.DOWNLOAD_WORKERS):
            Thread(target=self.download_worker, name="DownloadWorker#{}".format(i + 1)).start()

        self.dispatcher.start()

        mimetypes.init()
        Syncer.add(self)

    def stop(self):
        """Use this method to manually stop the Client.
        Requires no parameters.
        """
        if not self.is_started:
            raise ConnectionError("Client is already stopped")

        self.is_started = False
        self.session.stop()

        for _ in range(self.UPDATES_WORKERS):
            self.updates_queue.put(None)

        for _ in range(self.DOWNLOAD_WORKERS):
            self.download_queue.put(None)

<<<<<<< HEAD
        self.dispatcher.stop()
=======
        Syncer.remove(self)
>>>>>>> 846b7ec7

    def authorize_bot(self):
        try:
            r = self.send(
                functions.auth.ImportBotAuthorization(
                    flags=0,
                    api_id=self.api_id,
                    api_hash=self.api_hash,
                    bot_auth_token=self.token
                )
            )
        except UserMigrate as e:
            self.session.stop()

            self.dc_id = e.x
            self.auth_key = Auth(self.dc_id, self.test_mode, self.proxy).create()

            self.session = Session(
                self.dc_id,
                self.test_mode,
                self.proxy,
                self.auth_key,
                self.api_id,
                client=self
            )

            self.session.start()
            self.authorize_bot()
        else:
            self.user_id = r.user.id

    def authorize_user(self):
        phone_number_invalid_raises = self.phone_number is not None
        phone_code_invalid_raises = self.phone_code is not None
        password_hash_invalid_raises = self.password is not None
        first_name_invalid_raises = self.first_name is not None

        while True:
            if self.phone_number is None:
                self.phone_number = input("Enter phone number: ")

                while True:
                    confirm = input("Is \"{}\" correct? (y/n): ".format(self.phone_number))

                    if confirm in ("y", "1"):
                        break
                    elif confirm in ("n", "2"):
                        self.phone_number = input("Enter phone number: ")

            self.phone_number = self.phone_number.strip("+")

            try:
                r = self.send(
                    functions.auth.SendCode(
                        self.phone_number,
                        self.api_id,
                        self.api_hash
                    )
                )
            except (PhoneMigrate, NetworkMigrate) as e:
                self.session.stop()

                self.dc_id = e.x
                self.auth_key = Auth(self.dc_id, self.test_mode, self.proxy).create()

                self.session = Session(
                    self.dc_id,
                    self.test_mode,
                    self.proxy,
                    self.auth_key,
                    self.api_id,
                    client=self
                )
                self.session.start()

                r = self.send(
                    functions.auth.SendCode(
                        self.phone_number,
                        self.api_id,
                        self.api_hash
                    )
                )
                break
            except (PhoneNumberInvalid, PhoneNumberBanned) as e:
                if phone_number_invalid_raises:
                    raise
                else:
                    print(e.MESSAGE)
                    self.phone_number = None
            except FloodWait as e:
                print(e.MESSAGE.format(x=e.x))
                time.sleep(e.x)
            except Exception as e:
                log.error(e, exc_info=True)
            else:
                break

        phone_registered = r.phone_registered
        phone_code_hash = r.phone_code_hash

        if self.force_sms:
            self.send(
                functions.auth.ResendCode(
                    phone_number=self.phone_number,
                    phone_code_hash=phone_code_hash
                )
            )

        while True:
            self.phone_code = (
                input("Enter phone code: ") if self.phone_code is None
                else self.phone_code if type(self.phone_code) is str
                else str(self.phone_code())
            )

            try:
                if phone_registered:
                    r = self.send(
                        functions.auth.SignIn(
                            self.phone_number,
                            phone_code_hash,
                            self.phone_code
                        )
                    )
                else:
                    try:
                        self.send(
                            functions.auth.SignIn(
                                self.phone_number,
                                phone_code_hash,
                                self.phone_code
                            )
                        )
                    except PhoneNumberUnoccupied:
                        pass

                    self.first_name = self.first_name if self.first_name is not None else input("First name: ")
                    self.last_name = self.last_name if self.last_name is not None else input("Last name: ")

                    r = self.send(
                        functions.auth.SignUp(
                            self.phone_number,
                            phone_code_hash,
                            self.phone_code,
                            self.first_name,
                            self.last_name
                        )
                    )
            except (PhoneCodeInvalid, PhoneCodeEmpty, PhoneCodeExpired, PhoneCodeHashEmpty) as e:
                if phone_code_invalid_raises:
                    raise
                else:
                    print(e.MESSAGE)
                    self.phone_code = None
            except FirstnameInvalid as e:
                if first_name_invalid_raises:
                    raise
                else:
                    print(e.MESSAGE)
                    self.first_name = None
            except SessionPasswordNeeded as e:
                print(e.MESSAGE)
                r = self.send(functions.account.GetPassword())

                while True:
                    try:

                        if self.password is None:
                            print("Hint: {}".format(r.hint))
                            self.password = input("Enter password: ")  # TODO: Use getpass

                        if type(self.password) is str:
                            self.password = r.current_salt + self.password.encode() + r.current_salt

                        password_hash = sha256(self.password).digest()

                        r = self.send(functions.auth.CheckPassword(password_hash))
                    except PasswordHashInvalid as e:
                        if password_hash_invalid_raises:
                            raise
                        else:
                            print(e.MESSAGE)
                            self.password = None
                    except FloodWait as e:
                        print(e.MESSAGE.format(x=e.x))
                        time.sleep(e.x)
                    except Exception as e:
                        log.error(e, exc_info=True)
                    else:
                        break
                break
            except FloodWait as e:
                print(e.MESSAGE.format(x=e.x))
                time.sleep(e.x)
            except Exception as e:
                log.error(e, exc_info=True)
            else:
                break

        self.password = None
        self.user_id = r.user.id

    def fetch_peers(self, entities: list):
        for entity in entities:
            if isinstance(entity, types.User):
                user_id = entity.id

                if user_id in self.peers_by_id:
                    continue

                access_hash = entity.access_hash

                if access_hash is None:
                    continue

                username = entity.username
                phone = entity.phone

                input_peer = types.InputPeerUser(
                    user_id=user_id,
                    access_hash=access_hash
                )

                self.peers_by_id[user_id] = input_peer

                if username is not None:
                    self.peers_by_username[username.lower()] = input_peer

                if phone is not None:
                    self.peers_by_phone[phone] = input_peer

            if isinstance(entity, types.Chat):
                chat_id = entity.id
                peer_id = -chat_id

                if peer_id in self.peers_by_id:
                    continue

                input_peer = types.InputPeerChat(
                    chat_id=chat_id
                )

                self.peers_by_id[peer_id] = input_peer

            if isinstance(entity, types.Channel):
                channel_id = entity.id
                peer_id = int("-100" + str(channel_id))

                if peer_id in self.peers_by_id:
                    continue

                access_hash = entity.access_hash

                if access_hash is None:
                    continue

                username = entity.username

                input_peer = types.InputPeerChannel(
                    channel_id=channel_id,
                    access_hash=access_hash
                )

                self.peers_by_id[peer_id] = input_peer

                if username is not None:
                    self.peers_by_username[username.lower()] = input_peer

    def download_worker(self):
        name = threading.current_thread().name
        log.debug("{} started".format(name))

        while True:
            media = self.download_queue.get()
            temp_file_path = ""
            final_file_path = ""

            if media is None:
                break

            try:
                media, file_name, done, progress, path = media

                directory, file_name = os.path.split(file_name)
                directory = directory or "downloads"

                if isinstance(media, types.MessageMediaDocument):
                    document = media.document

                    if isinstance(document, types.Document):
                        if not file_name:
                            file_name = "doc_{}{}".format(
                                datetime.fromtimestamp(document.date).strftime("%Y-%m-%d_%H-%M-%S"),
                                ".txt" if document.mime_type == "text/plain" else
                                mimetypes.guess_extension(document.mime_type) if document.mime_type else ".unknown"
                            )

                            for i in document.attributes:
                                if isinstance(i, types.DocumentAttributeFilename):
                                    file_name = i.file_name
                                    break
                                elif isinstance(i, types.DocumentAttributeSticker):
                                    file_name = file_name.replace("doc", "sticker")
                                elif isinstance(i, types.DocumentAttributeAudio):
                                    file_name = file_name.replace("doc", "audio")
                                elif isinstance(i, types.DocumentAttributeVideo):
                                    file_name = file_name.replace("doc", "video")
                                elif isinstance(i, types.DocumentAttributeAnimated):
                                    file_name = file_name.replace("doc", "gif")

                        temp_file_path = self.get_file(
                            dc_id=document.dc_id,
                            id=document.id,
                            access_hash=document.access_hash,
                            version=document.version,
                            size=document.size,
                            progress=progress
                        )
                elif isinstance(media, (types.MessageMediaPhoto, types.Photo)):
                    if isinstance(media, types.MessageMediaPhoto):
                        photo = media.photo
                    else:
                        photo = media

                    if isinstance(photo, types.Photo):
                        if not file_name:
                            file_name = "photo_{}_{}.jpg".format(
                                datetime.fromtimestamp(photo.date).strftime("%Y-%m-%d_%H-%M-%S"),
                                self.rnd_id()
                            )

                        photo_loc = photo.sizes[-1].location

                        temp_file_path = self.get_file(
                            dc_id=photo_loc.dc_id,
                            volume_id=photo_loc.volume_id,
                            local_id=photo_loc.local_id,
                            secret=photo_loc.secret,
                            size=photo.sizes[-1].size,
                            progress=progress
                        )

                if temp_file_path:
                    final_file_path = os.path.abspath(re.sub("\\\\", "/", os.path.join(directory, file_name)))
                    os.makedirs(directory, exist_ok=True)
                    shutil.move(temp_file_path, final_file_path)
            except Exception as e:
                log.error(e, exc_info=True)

                try:
                    os.remove(temp_file_path)
                except OSError:
                    pass
            else:
                # TODO: "" or None for faulty download, which is better?
                # os.path methods return "" in case something does not exist, I prefer this.
                # For now let's keep None
                path[0] = final_file_path or None
            finally:
                done.set()

        log.debug("{} stopped".format(name))

    def updates_worker(self):
        name = threading.current_thread().name
        log.debug("{} started".format(name))

        while True:
            updates = self.updates_queue.get()

            if updates is None:
                break

            try:
                if isinstance(updates, (types.Update, types.UpdatesCombined)):
                    self.fetch_peers(updates.users)
                    self.fetch_peers(updates.chats)

                    for update in updates.updates:
                        channel_id = getattr(
                            getattr(
                                getattr(
                                    update, "message", None
                                ), "to_id", None
                            ), "channel_id", None
                        ) or getattr(update, "channel_id", None)

                        pts = getattr(update, "pts", None)
                        pts_count = getattr(update, "pts_count", None)

                        if isinstance(update, types.UpdateNewChannelMessage):
                            message = update.message

                            if not isinstance(message, types.MessageEmpty):
                                diff = self.send(
                                    functions.updates.GetChannelDifference(
                                        channel=self.resolve_peer(int("-100" + str(update.message.to_id.channel_id))),
                                        filter=types.ChannelMessagesFilter(
                                            ranges=[types.MessageRange(
                                                min_id=update.message.id,
                                                max_id=update.message.id
                                            )]
                                        ),
                                        pts=pts - pts_count,
                                        limit=pts
                                    )
                                )

                                if not isinstance(diff, types.updates.ChannelDifferenceEmpty):
                                    updates.users += diff.users
                                    updates.chats += diff.chats

                        if channel_id and pts:
                            if channel_id not in self.channels_pts:
                                self.channels_pts[channel_id] = []

                            if pts in self.channels_pts[channel_id]:
                                continue

                            self.channels_pts[channel_id].append(pts)

                            if len(self.channels_pts[channel_id]) > 50:
                                self.channels_pts[channel_id] = self.channels_pts[channel_id][25:]

                        self.dispatcher.updates.put((update, updates.users, updates.chats))
                elif isinstance(updates, (types.UpdateShortMessage, types.UpdateShortChatMessage)):
                    diff = self.send(
                        functions.updates.GetDifference(
                            pts=updates.pts - updates.pts_count,
                            date=updates.date,
                            qts=-1
                        )
                    )

                    self.dispatcher.updates.put((
                        types.UpdateNewMessage(
                            message=diff.new_messages[0],
                            pts=updates.pts,
                            pts_count=updates.pts_count
                        ),
                        diff.users,
                        diff.chats
                    ))
                elif isinstance(updates, types.UpdateShort):
                    self.dispatcher.updates.put((updates.update, [], []))
            except Exception as e:
                log.error(e, exc_info=True)

        log.debug("{} stopped".format(name))

    def signal_handler(self, *args):
        self.stop()
        self.is_idle = False

    def idle(self, stop_signals: tuple = (SIGINT, SIGTERM, SIGABRT)):
        """Blocks the program execution until one of the signals are received,
        then gently stop the Client by closing the underlying connection.

        Args:
            stop_signals (``tuple``, optional):
                Iterable containing signals the signal handler will listen to.
                Defaults to (SIGINT, SIGTERM, SIGABRT).
        """
        for s in stop_signals:
            signal(s, self.signal_handler)

        self.is_idle = True

        while self.is_idle:
            time.sleep(1)

    def send(self, data: Object):
        """Use this method to send Raw Function queries.

        This method makes possible to manually call every single Telegram API method in a low-level manner.
        Available functions are listed in the :obj:`functions <pyrogram.api.functions>` package and may accept compound
        data types from :obj:`types <pyrogram.api.types>` as well as bare types such as ``int``, ``str``, etc...

        Args:
            data (``Object``):
                The API Scheme function filled with proper arguments.

        Raises:
            :class:`Error <pyrogram.Error>`
        """
        if not self.is_started:
            raise ConnectionError("Client has not been started")

        r = self.session.send(data)

        self.fetch_peers(getattr(r, "users", []))
        self.fetch_peers(getattr(r, "chats", []))

        return r

    def load_config(self):
        parser = ConfigParser()
        parser.read("config.ini")

        if self.api_id and self.api_hash:
            pass
        else:
            if parser.has_section("pyrogram"):
                self.api_id = parser.getint("pyrogram", "api_id")
                self.api_hash = parser.get("pyrogram", "api_hash")
            else:
                raise AttributeError(
                    "No API Key found. "
                    "More info: https://docs.pyrogram.ml/start/ProjectSetup#configuration"
                )

        if self.proxy:
            pass
        else:
            self.proxy = {}

            if parser.has_section("proxy"):
                self.proxy["enabled"] = parser.getboolean("proxy", "enabled")
                self.proxy["hostname"] = parser.get("proxy", "hostname")
                self.proxy["port"] = parser.getint("proxy", "port")
                self.proxy["username"] = parser.get("proxy", "username", fallback=None) or None
                self.proxy["password"] = parser.get("proxy", "password", fallback=None) or None

    def load_session(self):
        try:
            with open("{}.session".format(self.session_name), encoding="utf-8") as f:
                s = json.load(f)
        except FileNotFoundError:
            self.dc_id = 1
            self.date = 0
            self.auth_key = Auth(self.dc_id, self.test_mode, self.proxy).create()
        else:
            self.dc_id = s["dc_id"]
            self.test_mode = s["test_mode"]
            self.auth_key = base64.b64decode("".join(s["auth_key"]))
            self.user_id = s["user_id"]
            self.date = s.get("date", 0)

            for k, v in s.get("peers_by_id", {}).items():
                self.peers_by_id[int(k)] = utils.get_input_peer(int(k), v)

            for k, v in s.get("peers_by_username", {}).items():
                peer = self.peers_by_id.get(v, None)

                if peer:
                    self.peers_by_username[k] = peer

            for k, v in s.get("peers_by_phone", {}).items():
                peer = self.peers_by_id.get(v, None)

                if peer:
                    self.peers_by_phone[k] = peer

    def save_session(self):
        auth_key = base64.b64encode(self.auth_key).decode()
        auth_key = [auth_key[i: i + 43] for i in range(0, len(auth_key), 43)]

        with open("{}.session".format(self.session_name), "w", encoding="utf-8") as f:
            json.dump(
                dict(
                    dc_id=self.dc_id,
                    test_mode=self.test_mode,
                    auth_key=auth_key,
                    user_id=self.user_id,
                    date=self.date
                ),
                f,
                indent=4
            )

    def get_dialogs_chunk(self, offset_date):
        r = self.send(
            functions.messages.GetDialogs(
                offset_date, 0, types.InputPeerEmpty(),
                self.DIALOGS_AT_ONCE, True
            )
        )
        log.info("Total peers: {}".format(len(self.peers_by_id)))

        return r

    def get_dialogs(self):
        self.send(functions.messages.GetPinnedDialogs())

        dialogs = self.get_dialogs_chunk(0)
        offset_date = utils.get_offset_date(dialogs)

        while len(dialogs.dialogs) == self.DIALOGS_AT_ONCE:
            try:
                dialogs = self.get_dialogs_chunk(offset_date)
            except FloodWait as e:
                log.warning("get_dialogs flood: waiting {} seconds".format(e.x))
                time.sleep(e.x)
                continue

            offset_date = utils.get_offset_date(dialogs)

        self.get_dialogs_chunk(0)

    def resolve_peer(self, peer_id: int or str):
        """Use this method to get the *InputPeer* of a known *peer_id*.

        It is intended to be used when working with Raw Functions (i.e: a Telegram API method you wish to use which is
        not available yet in the Client class as an easy-to-use method).

        Args:
            peer_id (``int`` | ``str`` | ``Peer``):
                The Peer ID you want to extract the InputPeer from. Can be one of these types: ``int`` (direct ID),
                ``str`` (@username), :obj:`PeerUser <pyrogram.api.types.PeerUser>`,
                :obj:`PeerChat <pyrogram.api.types.PeerChat>`, :obj:`PeerChannel <pyrogram.api.types.PeerChannel>`

        Returns:
            :obj:`InputPeerUser <pyrogram.api.types.InputPeerUser>` or
            :obj:`InputPeerChat <pyrogram.api.types.InputPeerChat>` or
            :obj:`InputPeerChannel <pyrogram.api.types.InputPeerChannel>` depending on the *peer_id*.

        Raises:
            :class:`Error <pyrogram.Error>`
        """
        if type(peer_id) is str:
            if peer_id in ("self", "me"):
                return types.InputPeerSelf()

            match = self.INVITE_LINK_RE.match(peer_id)

            try:
                decoded = base64.b64decode(match.group(1) + "=" * (-len(match.group(1)) % 4), "-_")
                return self.resolve_peer(struct.unpack(">2iq", decoded)[1])
            except (AttributeError, binascii.Error, struct.error):
                pass

            peer_id = re.sub(r"[@+\s]", "", peer_id.lower())

            try:
                int(peer_id)
            except ValueError:
                try:
                    return self.peers_by_username[peer_id]
                except KeyError:
                    self.send(functions.contacts.ResolveUsername(peer_id))
                    return self.peers_by_username[peer_id]
            else:
                try:
                    return self.peers_by_phone[peer_id]
                except KeyError:
                    raise PeerIdInvalid

        if type(peer_id) is not int:
            if isinstance(peer_id, types.PeerUser):
                peer_id = peer_id.user_id
            elif isinstance(peer_id, types.PeerChat):
                peer_id = -peer_id.chat_id
            elif isinstance(peer_id, types.PeerChannel):
                peer_id = int("-100" + str(peer_id.channel_id))

        try:  # User
            return self.peers_by_id[peer_id]
        except KeyError:
            try:  # Chat
                return self.peers_by_id[-peer_id]
            except KeyError:
                try:  # Channel
                    return self.peers_by_id[int("-100" + str(peer_id))]
                except (KeyError, ValueError):
                    raise PeerIdInvalid

    def get_me(self):
        """A simple method for testing the user authorization. Requires no parameters.

        Returns:
            Full information about the user in form of a :obj:`UserFull <pyrogram.api.types.UserFull>` object.

        Raises:
            :class:`Error <pyrogram.Error>`
        """
        return self.send(
            functions.users.GetFullUser(
                types.InputPeerSelf()
            )
        )

    def send_message(self,
                     chat_id: int or str,
                     text: str,
                     parse_mode: str = "",
                     disable_web_page_preview: bool = None,
                     disable_notification: bool = None,
                     reply_to_message_id: int = None):
        """Use this method to send text messages.

        Args:
            chat_id (``int`` | ``str``):
                Unique identifier (int) or username (str) of the target chat.
                For your personal cloud (Saved Messages) you can simply use "me" or "self".
                For a contact that exists in your Telegram address book you can use his phone number (str).
                For a private channel/supergroup you can use its *t.me/joinchat/* link.

            text (``str``):
                Text of the message to be sent.

            parse_mode (``str``):
                Use :obj:`MARKDOWN <pyrogram.ParseMode.MARKDOWN>` or :obj:`HTML <pyrogram.ParseMode.HTML>`
                if you want Telegram apps to show bold, italic, fixed-width text or inline URLs in your message.
                Defaults to Markdown.

            disable_web_page_preview (``bool``, optional):
                Disables link previews for links in this message.

            disable_notification (``bool``, optional):
                Sends the message silently.
                Users will receive a notification with no sound.

            reply_to_message_id (``bool``, optional):
                If the message is a reply, ID of the original message.

        Returns:
            On success, the sent Message is returned.

        Raises:
            :class:`Error <pyrogram.Error>`
        """
        style = self.html if parse_mode.lower() == "html" else self.markdown

        return self.send(
            functions.messages.SendMessage(
                peer=self.resolve_peer(chat_id),
                no_webpage=disable_web_page_preview or None,
                silent=disable_notification or None,
                reply_to_msg_id=reply_to_message_id,
                random_id=self.rnd_id(),
                **style.parse(text)
            )
        )

    def forward_messages(self,
                         chat_id: int or str,
                         from_chat_id: int or str,
                         message_ids: list,
                         disable_notification: bool = None):
        """Use this method to forward messages of any kind.

        Args:
            chat_id (``int`` | ``str``):
                Unique identifier (int) or username (str) of the target chat.
                For your personal cloud (Saved Messages) you can simply use "me" or "self".
                For a contact that exists in your Telegram address book you can use his phone number (str).
                For a private channel/supergroup you can use its *t.me/joinchat/* link.

            from_chat_id (``int`` | ``str``):
                Unique identifier (int) or username (str) of the source chat where the original message was sent.
                For your personal cloud (Saved Messages) you can simply use "me" or "self".
                For a contact that exists in your Telegram address book you can use his phone number (str).
                For a private channel/supergroup you can use its *t.me/joinchat/* link.

            message_ids (``list``):
                A list of Message identifiers in the chat specified in *from_chat_id*.

            disable_notification (``bool``, optional):
                Sends the message silently.
                Users will receive a notification with no sound.

        Returns:
            On success, the sent Message is returned.

        Raises:
            :class:`Error <pyrogram.Error>`
        """
        return self.send(
            functions.messages.ForwardMessages(
                to_peer=self.resolve_peer(chat_id),
                from_peer=self.resolve_peer(from_chat_id),
                id=message_ids,
                silent=disable_notification or None,
                random_id=[self.rnd_id() for _ in message_ids]
            )
        )

    def send_photo(self,
                   chat_id: int or str,
                   photo: str,
                   caption: str = "",
                   parse_mode: str = "",
                   ttl_seconds: int = None,
                   disable_notification: bool = None,
                   reply_to_message_id: int = None,
                   progress: callable = None):
        """Use this method to send photos.

        Args:
            chat_id (``int`` | ``str``):
                Unique identifier (int) or username (str) of the target chat.
                For your personal cloud (Saved Messages) you can simply use "me" or "self".
                For a contact that exists in your Telegram address book you can use his phone number (str).
                For a private channel/supergroup you can use its *t.me/joinchat/* link.

            photo (``str``):
                Photo to send.
                Pass a file_id as string to send a photo that exists on the Telegram servers,
                pass an HTTP URL as a string for Telegram to get a photo from the Internet, or
                pass a file path as string to upload a new photo that exists on your local machine.

            caption (``bool``, optional):
                Photo caption, 0-200 characters.

            parse_mode (``str``):
                Use :obj:`MARKDOWN <pyrogram.ParseMode.MARKDOWN>` or :obj:`HTML <pyrogram.ParseMode.HTML>`
                if you want Telegram apps to show bold, italic, fixed-width text or inline URLs in your caption.
                Defaults to Markdown.

            ttl_seconds (``int``, optional):
                Self-Destruct Timer.
                If you set a timer, the photo will self-destruct in *ttl_seconds*
                seconds after it was viewed.

            disable_notification (``bool``, optional):
                Sends the message silently.
                Users will receive a notification with no sound.

            reply_to_message_id (``int``, optional):
                If the message is a reply, ID of the original message.

            progress (``callable``):
                Pass a callback function to view the upload progress.
                The function must accept two arguments (current, total).

        Other Parameters:
            current (``int``):
                The amount of bytes uploaded so far.

            total (``int``):
                The size of the file.

        Returns:
            On success, the sent :obj:`Message <pyrogram.Message>` is returned.

        Raises:
            :class:`Error <pyrogram.Error>`
        """
        file = None
        style = self.html if parse_mode.lower() == "html" else self.markdown

        if os.path.exists(photo):
            file = self.save_file(photo, progress=progress)
            media = types.InputMediaUploadedPhoto(
                file=file,
                ttl_seconds=ttl_seconds
            )
        elif photo.startswith("http"):
            media = types.InputMediaPhotoExternal(
                url=photo,
                ttl_seconds=ttl_seconds
            )
        else:
            try:
                decoded = decode(photo)
                fmt = "<iiqqqqi" if len(decoded) > 24 else "<iiqq"
                unpacked = struct.unpack(fmt, decoded)
            except (AssertionError, binascii.Error, struct.error):
                raise FileIdInvalid from None
            else:
                if unpacked[0] != 2:
                    media_type = Client.MEDIA_TYPE_ID.get(unpacked[0], None)

                    if media_type:
                        raise FileIdInvalid("The file_id belongs to a {}".format(media_type))
                    else:
                        raise FileIdInvalid("Unknown media type: {}".format(unpacked[0]))

                media = types.InputMediaPhoto(
                    id=types.InputPhoto(
                        id=unpacked[2],
                        access_hash=unpacked[3]
                    ),
                    ttl_seconds=ttl_seconds
                )

        while True:
            try:
                r = self.send(
                    functions.messages.SendMedia(
                        peer=self.resolve_peer(chat_id),
                        media=media,
                        silent=disable_notification or None,
                        reply_to_msg_id=reply_to_message_id,
                        random_id=self.rnd_id(),
                        **style.parse(caption)
                    )
                )
            except FilePartMissing as e:
                self.save_file(photo, file_id=file.id, file_part=e.x)
            else:
                for i in r.updates:
                    if isinstance(i, (types.UpdateNewMessage, types.UpdateNewChannelMessage)):
                        users = {i.id: i for i in r.users}
                        chats = {i.id: i for i in r.chats}

                        return message_parser.parse_message(self, i.message, users, chats)

    def send_audio(self,
                   chat_id: int or str,
                   audio: str,
                   caption: str = "",
                   parse_mode: str = "",
                   duration: int = 0,
                   performer: str = None,
                   title: str = None,
                   disable_notification: bool = None,
                   reply_to_message_id: int = None,
                   progress: callable = None):
        """Use this method to send audio files.

        For sending voice messages, use the :obj:`send_voice` method instead.

        Args:
            chat_id (``int`` | ``str``):
                Unique identifier (int) or username (str) of the target chat.
                For your personal cloud (Saved Messages) you can simply use "me" or "self".
                For a contact that exists in your Telegram address book you can use his phone number (str).
                For a private channel/supergroup you can use its *t.me/joinchat/* link.

            audio (``str``):
                Audio file to send.
                Pass a file_id as string to send an audio file that exists on the Telegram servers,
                pass an HTTP URL as a string for Telegram to get an audio file from the Internet, or
                pass a file path as string to upload a new audio file that exists on your local machine.

            caption (``str``, optional):
                Audio caption, 0-200 characters.

            parse_mode (``str``):
                Use :obj:`MARKDOWN <pyrogram.ParseMode.MARKDOWN>` or :obj:`HTML <pyrogram.ParseMode.HTML>`
                if you want Telegram apps to show bold, italic, fixed-width text or inline URLs in your caption.
                Defaults to Markdown.

            duration (``int``, optional):
                Duration of the audio in seconds.

            performer (``str``, optional):
                Performer.

            title (``str``, optional):
                Track name.

            disable_notification (``bool``, optional):
                Sends the message silently.
                Users will receive a notification with no sound.

            reply_to_message_id (``int``, optional):
                If the message is a reply, ID of the original message.

            progress (``callable``):
                Pass a callback function to view the upload progress.
                The function must accept two arguments (current, total).

        Other Parameters:
            current (``int``):
                The amount of bytes uploaded so far.

            total (``int``):
                The size of the file.

        Returns:
            On success, the sent :obj:`Message <pyrogram.Message>` is returned.

        Raises:
            :class:`Error <pyrogram.Error>`
        """
        file = None
        style = self.html if parse_mode.lower() == "html" else self.markdown

        if os.path.exists(audio):
            file = self.save_file(audio, progress=progress)
            media = types.InputMediaUploadedDocument(
                mime_type=mimetypes.types_map.get("." + audio.split(".")[-1], "audio/mpeg"),
                file=file,
                attributes=[
                    types.DocumentAttributeAudio(
                        duration=duration,
                        performer=performer,
                        title=title
                    ),
                    types.DocumentAttributeFilename(os.path.basename(audio))
                ]
            )
        elif audio.startswith("http"):
            media = types.InputMediaDocumentExternal(
                url=audio
            )
        else:
            try:
                decoded = decode(audio)
                fmt = "<iiqqqqi" if len(decoded) > 24 else "<iiqq"
                unpacked = struct.unpack(fmt, decoded)
            except (AssertionError, binascii.Error, struct.error):
                raise FileIdInvalid from None
            else:
                if unpacked[0] != 9:
                    media_type = Client.MEDIA_TYPE_ID.get(unpacked[0], None)

                    if media_type:
                        raise FileIdInvalid("The file_id belongs to a {}".format(media_type))
                    else:
                        raise FileIdInvalid("Unknown media type: {}".format(unpacked[0]))

                media = types.InputMediaDocument(
                    id=types.InputDocument(
                        id=unpacked[2],
                        access_hash=unpacked[3]
                    )
                )

        while True:
            try:
                r = self.send(
                    functions.messages.SendMedia(
                        peer=self.resolve_peer(chat_id),
                        media=media,
                        silent=disable_notification or None,
                        reply_to_msg_id=reply_to_message_id,
                        random_id=self.rnd_id(),
                        **style.parse(caption)
                    )
                )
            except FilePartMissing as e:
                self.save_file(audio, file_id=file.id, file_part=e.x)
            else:
                for i in r.updates:
                    if isinstance(i, (types.UpdateNewMessage, types.UpdateNewChannelMessage)):
                        users = {i.id: i for i in r.users}
                        chats = {i.id: i for i in r.chats}

                        return message_parser.parse_message(self, i.message, users, chats)

    def send_document(self,
                      chat_id: int or str,
                      document: str,
                      caption: str = "",
                      parse_mode: str = "",
                      disable_notification: bool = None,
                      reply_to_message_id: int = None,
                      progress: callable = None):
        """Use this method to send general files.

        Args:
            chat_id (``int`` | ``str``):
                Unique identifier (int) or username (str) of the target chat.
                For your personal cloud (Saved Messages) you can simply use "me" or "self".
                For a contact that exists in your Telegram address book you can use his phone number (str).
                For a private channel/supergroup you can use its *t.me/joinchat/* link.

            document (``str``):
                File to send.
                Pass a file path as string to send a file that exists on your local machine.

            caption (``str``, optional):
                Document caption, 0-200 characters.

            parse_mode (``str``):
                Use :obj:`MARKDOWN <pyrogram.ParseMode.MARKDOWN>` or :obj:`HTML <pyrogram.ParseMode.HTML>`
                if you want Telegram apps to show bold, italic, fixed-width text or inline URLs in your caption.
                Defaults to Markdown.

            disable_notification (``bool``, optional):
                Sends the message silently.
                Users will receive a notification with no sound.

            reply_to_message_id (``int``, optional):
                If the message is a reply, ID of the original message.

            progress (``callable``):
                Pass a callback function to view the upload progress.
                The function must accept two arguments (current, total).

        Other Parameters:
            current (``int``):
                The amount of bytes uploaded so far.

            total (``int``):
                The size of the file.

        Returns:
            On success, the sent Message is returned.

        Raises:
            :class:`Error <pyrogram.Error>`
        """
        style = self.html if parse_mode.lower() == "html" else self.markdown
        file = self.save_file(document, progress=progress)

        while True:
            try:
                r = self.send(
                    functions.messages.SendMedia(
                        peer=self.resolve_peer(chat_id),
                        media=types.InputMediaUploadedDocument(
                            mime_type=mimetypes.types_map.get("." + document.split(".")[-1], "text/plain"),
                            file=file,
                            attributes=[
                                types.DocumentAttributeFilename(os.path.basename(document))
                            ]
                        ),
                        silent=disable_notification or None,
                        reply_to_msg_id=reply_to_message_id,
                        random_id=self.rnd_id(),
                        **style.parse(caption)
                    )
                )
            except FilePartMissing as e:
                self.save_file(document, file_id=file.id, file_part=e.x)
            else:
                return r

    def send_sticker(self,
                     chat_id: int or str,
                     sticker: str,
                     disable_notification: bool = None,
                     reply_to_message_id: int = None,
                     progress: callable = None):
        """Use this method to send .webp stickers.

        Args:
            chat_id (``int`` | ``str``):
                Unique identifier (int) or username (str) of the target chat.
                For your personal cloud (Saved Messages) you can simply use "me" or "self".
                For a contact that exists in your Telegram address book you can use his phone number (str).
                For a private channel/supergroup you can use its *t.me/joinchat/* link.

            sticker (``str``):
                Sticker to send.
                Pass a file path as string to send a sticker that exists on your local machine.

            disable_notification (``bool``, optional):
                Sends the message silently.
                Users will receive a notification with no sound.

            reply_to_message_id (``int``, optional):
                If the message is a reply, ID of the original message.

            progress (``callable``):
                Pass a callback function to view the upload progress.
                The function must accept two arguments (current, total).

        Other Parameters:
            current (``int``):
                The amount of bytes uploaded so far.

            total (``int``):
                The size of the file.

        Returns:
            On success, the sent Message is returned.

        Raises:
            :class:`Error <pyrogram.Error>`
        """
        file = self.save_file(sticker, progress=progress)

        while True:
            try:
                r = self.send(
                    functions.messages.SendMedia(
                        peer=self.resolve_peer(chat_id),
                        media=types.InputMediaUploadedDocument(
                            mime_type="image/webp",
                            file=file,
                            attributes=[
                                types.DocumentAttributeFilename(os.path.basename(sticker))
                            ]
                        ),
                        silent=disable_notification or None,
                        reply_to_msg_id=reply_to_message_id,
                        random_id=self.rnd_id(),
                        message=""
                    )
                )
            except FilePartMissing as e:
                self.save_file(sticker, file_id=file.id, file_part=e.x)
            else:
                return r

    def send_video(self,
                   chat_id: int or str,
                   video: str,
                   caption: str = "",
                   parse_mode: str = "",
                   duration: int = 0,
                   width: int = 0,
                   height: int = 0,
                   thumb: str = None,
                   supports_streaming: bool = True,
                   disable_notification: bool = None,
                   reply_to_message_id: int = None,
                   progress: callable = None):
        """Use this method to send video files.

        Args:
            chat_id (``int`` | ``str``):
                Unique identifier (int) or username (str) of the target chat.
                For your personal cloud (Saved Messages) you can simply use "me" or "self".
                For a contact that exists in your Telegram address book you can use his phone number (str).
                For a private channel/supergroup you can use its *t.me/joinchat/* link.

            video (``str``):
                Video to send.
                Pass a file path as string to send a video that exists on your local machine.

            caption (``str``, optional):
                Video caption, 0-200 characters.

            parse_mode (``str``):
                Use :obj:`MARKDOWN <pyrogram.ParseMode.MARKDOWN>` or :obj:`HTML <pyrogram.ParseMode.HTML>`
                if you want Telegram apps to show bold, italic, fixed-width text or inline URLs in your caption.
                Defaults to Markdown.

            duration (``int``, optional):
                Duration of sent video in seconds.

            width (``int``, optional):
                Video width.

            height (``int``, optional):
                Video height.

            thumb (``str``, optional):
                Video thumbnail.
                Pass a file path as string to send an image that exists on your local machine.
                Thumbnail should have 90 or less pixels of width and 90 or less pixels of height.

            supports_streaming (``bool``, optional):
                Pass True, if the uploaded video is suitable for streaming.

            disable_notification (``bool``, optional):
                Sends the message silently.
                Users will receive a notification with no sound.

            reply_to_message_id (``int``, optional):
                If the message is a reply, ID of the original message.

            progress (``callable``):
                Pass a callback function to view the upload progress.
                The function must accept two arguments (current, total).

        Other Parameters:
            current (``int``):
                The amount of bytes uploaded so far.

            total (``int``):
                The size of the file.

        Returns:
            On success, the sent Message is returned.

        Raises:
            :class:`Error <pyrogram.Error>`
        """
        style = self.html if parse_mode.lower() == "html" else self.markdown
        file = self.save_file(video, progress=progress)
        file_thumb = None if thumb is None else self.save_file(thumb)

        while True:
            try:
                r = self.send(
                    functions.messages.SendMedia(
                        peer=self.resolve_peer(chat_id),
                        media=types.InputMediaUploadedDocument(
                            mime_type=mimetypes.types_map[".mp4"],
                            file=file,
                            thumb=file_thumb,
                            attributes=[
                                types.DocumentAttributeVideo(
                                    supports_streaming=supports_streaming or None,
                                    duration=duration,
                                    w=width,
                                    h=height
                                ),
                                types.DocumentAttributeFilename(os.path.basename(video))
                            ]
                        ),
                        silent=disable_notification or None,
                        reply_to_msg_id=reply_to_message_id,
                        random_id=self.rnd_id(),
                        **style.parse(caption)
                    )
                )
            except FilePartMissing as e:
                self.save_file(video, file_id=file.id, file_part=e.x)
            else:
                return r

    def send_voice(self,
                   chat_id: int or str,
                   voice: str,
                   caption: str = "",
                   parse_mode: str = "",
                   duration: int = 0,
                   disable_notification: bool = None,
                   reply_to_message_id: int = None,
                   progress: callable = None):
        """Use this method to send audio files.

        Args:
            chat_id (``int`` | ``str``):
                Unique identifier (int) or username (str) of the target chat.
                For your personal cloud (Saved Messages) you can simply use "me" or "self".
                For a contact that exists in your Telegram address book you can use his phone number (str).
                For a private channel/supergroup you can use its *t.me/joinchat/* link.

            voice (``str``):
                Audio file to send.
                Pass a file path as string to send an audio file that exists on your local machine.

            caption (``str``, optional):
                Voice message caption, 0-200 characters.

            parse_mode (``str``):
                Use :obj:`MARKDOWN <pyrogram.ParseMode.MARKDOWN>` or :obj:`HTML <pyrogram.ParseMode.HTML>`
                if you want Telegram apps to show bold, italic, fixed-width text or inline URLs in your caption.
                Defaults to Markdown.

            duration (``int``, optional):
                Duration of the voice message in seconds.

            disable_notification (``bool``, optional):
                Sends the message silently.
                Users will receive a notification with no sound.

            reply_to_message_id (``int``, optional):
                If the message is a reply, ID of the original message

            progress (``callable``):
                Pass a callback function to view the upload progress.
                The function must accept two arguments (current, total).

        Other Parameters:
            current (``int``):
                The amount of bytes uploaded so far.

            total (``int``):
                The size of the file.

        Returns:
            On success, the sent Message is returned.

        Raises:
            :class:`Error <pyrogram.Error>`
        """
        style = self.html if parse_mode.lower() == "html" else self.markdown
        file = self.save_file(voice, progress=progress)

        while True:
            try:
                r = self.send(
                    functions.messages.SendMedia(
                        peer=self.resolve_peer(chat_id),
                        media=types.InputMediaUploadedDocument(
                            mime_type=mimetypes.types_map.get("." + voice.split(".")[-1], "audio/mpeg"),
                            file=file,
                            attributes=[
                                types.DocumentAttributeAudio(
                                    voice=True,
                                    duration=duration
                                )
                            ]
                        ),
                        silent=disable_notification or None,
                        reply_to_msg_id=reply_to_message_id,
                        random_id=self.rnd_id(),
                        **style.parse(caption)
                    )
                )
            except FilePartMissing as e:
                self.save_file(voice, file_id=file.id, file_part=e.x)
            else:
                return r

    def send_video_note(self,
                        chat_id: int or str,
                        video_note: str,
                        duration: int = 0,
                        length: int = 1,
                        disable_notification: bool = None,
                        reply_to_message_id: int = None,
                        progress: callable = None):
        """Use this method to send video messages.

        Args:
            chat_id (``int`` | ``str``):
                Unique identifier (int) or username (str) of the target chat.
                For your personal cloud (Saved Messages) you can simply use "me" or "self".
                For a contact that exists in your Telegram address book you can use his phone number (str).
                For a private channel/supergroup you can use its *t.me/joinchat/* link.

            video_note (``str``):
                Video note to send.
                Pass a file path as string to send a video note that exists on your local machine.

            duration (``int``, optional):
                Duration of sent video in seconds.

            length (``int``, optional):
                Video width and height.

            disable_notification (``bool``, optional):
                Sends the message silently.
                Users will receive a notification with no sound.

            reply_to_message_id (``int``, optional):
                If the message is a reply, ID of the original message

            progress (``callable``):
                Pass a callback function to view the upload progress.
                The function must accept two arguments (current, total).

        Other Parameters:
            current (``int``):
                The amount of bytes uploaded so far.

            total (``int``):
                The size of the file.

        Returns:
            On success, the sent Message is returned.

        Raises:
            :class:`Error <pyrogram.Error>`
        """
        file = self.save_file(video_note, progress=progress)

        while True:
            try:
                r = self.send(
                    functions.messages.SendMedia(
                        peer=self.resolve_peer(chat_id),
                        media=types.InputMediaUploadedDocument(
                            mime_type=mimetypes.types_map[".mp4"],
                            file=file,
                            attributes=[
                                types.DocumentAttributeVideo(
                                    round_message=True,
                                    duration=duration,
                                    w=length,
                                    h=length
                                )
                            ]
                        ),
                        message="",
                        silent=disable_notification or None,
                        reply_to_msg_id=reply_to_message_id,
                        random_id=self.rnd_id()
                    )
                )
            except FilePartMissing as e:
                self.save_file(video_note, file_id=file.id, file_part=e.x)
            else:
                return r

    # TODO: Add progress parameter
    def send_media_group(self,
                         chat_id: int or str,
                         media: list,
                         disable_notification: bool = None,
                         reply_to_message_id: int = None):
        """Use this method to send a group of photos or videos as an album.
        On success, an Update containing the sent Messages is returned.

        Args:
            chat_id (``int`` | ``str``):
                Unique identifier (int) or username (str) of the target chat.
                For your personal cloud (Saved Messages) you can simply use "me" or "self".
                For a contact that exists in your Telegram address book you can use his phone number (str).
                For a private channel/supergroup you can use its *t.me/joinchat/* link.

            media (``list``):
                A list containing either :obj:`pyrogram.InputMedia.Photo` or :obj:`pyrogram.InputMedia.Video` objects
                describing photos and videos to be sent, must include 2–10 items.

            disable_notification (``bool``, optional):
                Sends the message silently.
                Users will receive a notification with no sound.

            reply_to_message_id (``int``, optional):
                If the message is a reply, ID of the original message.
        """
        multi_media = []

        for i in media:
            if isinstance(i, InputMedia.Photo):
                style = self.html if i.parse_mode.lower() == "html" else self.markdown
                media = self.save_file(i.media)

                media = self.send(
                    functions.messages.UploadMedia(
                        peer=self.resolve_peer(chat_id),
                        media=types.InputMediaUploadedPhoto(
                            file=media
                        )
                    )
                )

                single_media = types.InputSingleMedia(
                    media=types.InputMediaPhoto(
                        id=types.InputPhoto(
                            id=media.photo.id,
                            access_hash=media.photo.access_hash
                        )
                    ),
                    random_id=self.rnd_id(),
                    **style.parse(i.caption)
                )

                multi_media.append(single_media)
            elif isinstance(i, InputMedia.Video):
                style = self.html if i.parse_mode.lower() == "html" else self.markdown
                media = self.save_file(i.media)

                media = self.send(
                    functions.messages.UploadMedia(
                        peer=self.resolve_peer(chat_id),
                        media=types.InputMediaUploadedDocument(
                            file=media,
                            mime_type=mimetypes.types_map[".mp4"],
                            attributes=[
                                types.DocumentAttributeVideo(
                                    supports_streaming=i.supports_streaming or None,
                                    duration=i.duration,
                                    w=i.width,
                                    h=i.height
                                ),
                                types.DocumentAttributeFilename(os.path.basename(i.media))
                            ]
                        )
                    )
                )

                single_media = types.InputSingleMedia(
                    media=types.InputMediaDocument(
                        id=types.InputDocument(
                            id=media.document.id,
                            access_hash=media.document.access_hash
                        )
                    ),
                    random_id=self.rnd_id(),
                    **style.parse(i.caption)
                )

                multi_media.append(single_media)

        return self.send(
            functions.messages.SendMultiMedia(
                peer=self.resolve_peer(chat_id),
                multi_media=multi_media,
                silent=disable_notification or None,
                reply_to_msg_id=reply_to_message_id
            )
        )

    def send_location(self,
                      chat_id: int or str,
                      latitude: float,
                      longitude: float,
                      disable_notification: bool = None,
                      reply_to_message_id: int = None):
        """Use this method to send points on the map.

        Args:
            chat_id (``int`` | ``str``):
                Unique identifier (int) or username (str) of the target chat.
                For your personal cloud (Saved Messages) you can simply use "me" or "self".
                For a contact that exists in your Telegram address book you can use his phone number (str).
                For a private channel/supergroup you can use its *t.me/joinchat/* link.

            latitude (``float``):
                Latitude of the location.

            longitude (``float``):
                Longitude of the location.

            disable_notification (``bool``, optional):
                Sends the message silently.
                Users will receive a notification with no sound.

            reply_to_message_id (``int``, optional):
                If the message is a reply, ID of the original message

        Returns:
            On success, the sent Message is returned.

        Raises:
            :class:`Error <pyrogram.Error>`
        """
        return self.send(
            functions.messages.SendMedia(
                peer=self.resolve_peer(chat_id),
                media=types.InputMediaGeoPoint(
                    types.InputGeoPoint(
                        latitude,
                        longitude
                    )
                ),
                message="",
                silent=disable_notification or None,
                reply_to_msg_id=reply_to_message_id,
                random_id=self.rnd_id()
            )
        )

    def send_venue(self,
                   chat_id: int or str,
                   latitude: float,
                   longitude: float,
                   title: str,
                   address: str,
                   foursquare_id: str = "",
                   disable_notification: bool = None,
                   reply_to_message_id: int = None):
        """Use this method to send information about a venue.

        Args:
            chat_id (``int`` | ``str``):
                Unique identifier (int) or username (str) of the target chat.
                For your personal cloud (Saved Messages) you can simply use "me" or "self".
                For a contact that exists in your Telegram address book you can use his phone number (str).
                For a private channel/supergroup you can use its *t.me/joinchat/* link.

            latitude (``float``):
                Latitude of the venue.

            longitude (``float``):
                Longitude of the venue.

            title (``str``):
                Name of the venue.

            address (``str``):
                Address of the venue.

            foursquare_id (``str``, optional):
                Foursquare identifier of the venue.

            disable_notification (``bool``, optional):
                Sends the message silently.
                Users will receive a notification with no sound.

            reply_to_message_id (``int``, optional):
                If the message is a reply, ID of the original message

        Returns:
            On success, the sent Message is returned.

        Raises:
            :class:`Error <pyrogram.Error>`
        """
        return self.send(
            functions.messages.SendMedia(
                peer=self.resolve_peer(chat_id),
                media=types.InputMediaVenue(
                    geo_point=types.InputGeoPoint(
                        lat=latitude,
                        long=longitude
                    ),
                    title=title,
                    address=address,
                    provider="",
                    venue_id=foursquare_id,
                    venue_type=""
                ),
                message="",
                silent=disable_notification or None,
                reply_to_msg_id=reply_to_message_id,
                random_id=self.rnd_id()
            )
        )

    def send_contact(self,
                     chat_id: int or str,
                     phone_number: str,
                     first_name: str,
                     last_name: str,
                     disable_notification: bool = None,
                     reply_to_message_id: int = None):
        """Use this method to send phone contacts.

        Args:
            chat_id (``int`` | ``str``):
                Unique identifier (int) or username (str) of the target chat.
                For your personal cloud (Saved Messages) you can simply use "me" or "self".
                For a contact that exists in your Telegram address book you can use his phone number (str).
                For a private channel/supergroup you can use its *t.me/joinchat/* link.

            phone_number (``str``):
                Contact's phone number.

            first_name (``str``):
                Contact's first name.

            last_name (``str``):
                Contact's last name.

            disable_notification (``bool``, optional):
                Sends the message silently.
                Users will receive a notification with no sound.

            reply_to_message_id (``int``, optional):
                If the message is a reply, ID of the original message.

        Returns:
             On success, the sent Message is returned.

        Raises:
            :class:`Error <pyrogram.Error>`
        """
        return self.send(
            functions.messages.SendMedia(
                peer=self.resolve_peer(chat_id),
                media=types.InputMediaContact(
                    phone_number,
                    first_name,
                    last_name
                ),
                message="",
                silent=disable_notification or None,
                reply_to_msg_id=reply_to_message_id,
                random_id=self.rnd_id()
            )
        )

    def send_chat_action(self,
                         chat_id: int or str,
                         action: callable,
                         progress: int = 0):
        """Use this method when you need to tell the other party that something is happening on your side.

        Args:
            chat_id (``int`` | ``str``):
                Unique identifier (int) or username (str) of the target chat.
                For your personal cloud (Saved Messages) you can simply use "me" or "self".
                For a contact that exists in your Telegram address book you can use his phone number (str).
                For a private channel/supergroup you can use its *t.me/joinchat/* link.

            action (``callable``):
                Type of action to broadcast.
                Choose one from the :class:`ChatAction <pyrogram.ChatAction>` class,
                depending on what the user is about to receive.

            progress (``int``, optional):
                Progress of the upload process.

        Raises:
            :class:`Error <pyrogram.Error>`
        """
        if "Upload" in action.__name__:
            action = action(progress)
        else:
            action = action()

        return self.send(
            functions.messages.SetTyping(
                peer=self.resolve_peer(chat_id),
                action=action
            )
        )

    def get_user_profile_photos(self,
                                user_id: int or str,
                                offset: int = 0,
                                limit: int = 100):
        """Use this method to get a list of profile pictures for a user.

        Args:
            user_id (``int`` | ``str``):
                Unique identifier of the target user.

            offset (``int``, optional):
                Sequential number of the first photo to be returned.
                By default, all photos are returned.

            limit (``int``, optional):
                Limits the number of photos to be retrieved.
                Values between 1—100 are accepted. Defaults to 100.

        Raises:
            :class:`Error <pyrogram.Error>`
        """
        return self.send(
            functions.photos.GetUserPhotos(
                user_id=self.resolve_peer(user_id),
                offset=offset,
                max_id=0,
                limit=limit
            )
        )

    def edit_message_text(self,
                          chat_id: int or str,
                          message_id: int,
                          text: str,
                          parse_mode: str = "",
                          disable_web_page_preview: bool = None):
        """Use this method to edit text messages.

        Args:
            chat_id (``int`` | ``str``):
                Unique identifier (int) or username (str) of the target chat.
                For your personal cloud (Saved Messages) you can simply use "me" or "self".
                For a contact that exists in your Telegram address book you can use his phone number (str).
                For a private channel/supergroup you can use its *t.me/joinchat/* link.

            message_id (``int``):
                Message identifier in the chat specified in chat_id.

            text (``str``):
                New text of the message.

            parse_mode (``str``):
                Use :obj:`MARKDOWN <pyrogram.ParseMode.MARKDOWN>` or :obj:`HTML <pyrogram.ParseMode.HTML>`
                if you want Telegram apps to show bold, italic, fixed-width text or inline URLs in your message.
                Defaults to Markdown.

            disable_web_page_preview (``bool``, optional):
                Disables link previews for links in this message.

        Raises:
            :class:`Error <pyrogram.Error>`
        """
        style = self.html if parse_mode.lower() == "html" else self.markdown

        return self.send(
            functions.messages.EditMessage(
                peer=self.resolve_peer(chat_id),
                id=message_id,
                no_webpage=disable_web_page_preview or None,
                **style.parse(text)
            )
        )

    def edit_message_caption(self,
                             chat_id: int or str,
                             message_id: int,
                             caption: str,
                             parse_mode: str = ""):
        """Use this method to edit captions of messages.

        Args:
            chat_id (``int`` | ``str``):
                Unique identifier (int) or username (str) of the target chat.
                For your personal cloud (Saved Messages) you can simply use "me" or "self".
                For a contact that exists in your Telegram address book you can use his phone number (str).
                For a private channel/supergroup you can use its *t.me/joinchat/* link.

            message_id (``int``):
                Message identifier in the chat specified in chat_id.

            caption (``str``):
                New caption of the message.

            parse_mode (``str``):
                Use :obj:`MARKDOWN <pyrogram.ParseMode.MARKDOWN>` or :obj:`HTML <pyrogram.ParseMode.HTML>`
                if you want Telegram apps to show bold, italic, fixed-width text or inline URLs in your caption.
                Defaults to Markdown.

        Raises:
            :class:`Error <pyrogram.Error>`
        """
        style = self.html if parse_mode.lower() == "html" else self.markdown

        return self.send(
            functions.messages.EditMessage(
                peer=self.resolve_peer(chat_id),
                id=message_id,
                **style.parse(caption)
            )
        )

    def delete_messages(self,
                        chat_id: int or str,
                        message_ids: list,
                        revoke: bool = None):
        """Use this method to delete messages, including service messages, with the following limitations:

        - A message can only be deleted if it was sent less than 48 hours ago.
        - Users can delete outgoing messages in groups and supergroups.
        - Users granted *can_post_messages* permissions can delete outgoing messages in channels.
        - If the user is an administrator of a group, it can delete any message there.
        - If the user has *can_delete_messages* permission in a supergroup or a channel, it can delete any message there.

        Args:
            chat_id (``int`` | ``str``):
                Unique identifier (int) or username (str) of the target chat.
                For your personal cloud (Saved Messages) you can simply use "me" or "self".
                For a contact that exists in your Telegram address book you can use his phone number (str).
                For a private channel/supergroup you can use its *t.me/joinchat/* link.

            message_ids (``list``):
                List of identifiers of the messages to delete.

            revoke (``bool``, optional):
                Deletes messages on both parts.
                This is only for private cloud chats and normal groups, messages on
                channels and supergroups are always revoked (i.e.: deleted for everyone).

        Raises:
            :class:`Error <pyrogram.Error>`
        """
        peer = self.resolve_peer(chat_id)

        if isinstance(peer, types.InputPeerChannel):
            return self.send(
                functions.channels.DeleteMessages(
                    channel=peer,
                    id=message_ids
                )
            )
        else:
            # TODO: Maybe "revoke" is superfluous.
            # If I want to delete a message, chances are I want it to
            # be deleted even from the other side
            return self.send(
                functions.messages.DeleteMessages(
                    id=message_ids,
                    revoke=revoke or None
                )
            )

    # TODO: Remove redundant code
    def save_file(self,
                  path: str,
                  file_id: int = None,
                  file_part: int = 0,
                  progress: callable = None):
        part_size = 512 * 1024
        file_size = os.path.getsize(path)
        file_total_parts = math.ceil(file_size / part_size)
        is_big = True if file_size > 10 * 1024 * 1024 else False
        is_missing_part = True if file_id is not None else False
        file_id = file_id or self.rnd_id()
        md5_sum = md5() if not is_big and not is_missing_part else None

        session = Session(self.dc_id, self.test_mode, self.proxy, self.auth_key, self.api_id)
        session.start()

        try:
            with open(path, "rb") as f:
                f.seek(part_size * file_part)

                while True:
                    chunk = f.read(part_size)

                    if not chunk:
                        if not is_big:
                            md5_sum = "".join([hex(i)[2:].zfill(2) for i in md5_sum.digest()])
                        break

                    if is_big:
                        rpc = functions.upload.SaveBigFilePart(
                            file_id=file_id,
                            file_part=file_part,
                            file_total_parts=file_total_parts,
                            bytes=chunk
                        )
                    else:
                        rpc = functions.upload.SaveFilePart(
                            file_id=file_id,
                            file_part=file_part,
                            bytes=chunk
                        )

                    assert self.send(rpc), "Couldn't upload file"

                    if is_missing_part:
                        return

                    if not is_big:
                        md5_sum.update(chunk)

                    file_part += 1

                    if progress:
                        progress(min(file_part * part_size, file_size), file_size)
        except Exception as e:
            log.error(e, exc_info=True)
        else:
            if is_big:
                return types.InputFileBig(
                    id=file_id,
                    parts=file_total_parts,
                    name=os.path.basename(path),

                )
            else:
                return types.InputFile(
                    id=file_id,
                    parts=file_total_parts,
                    name=os.path.basename(path),
                    md5_checksum=md5_sum
                )
        finally:
            session.stop()

    def get_file(self,
                 dc_id: int,
                 id: int = None,
                 access_hash: int = None,
                 volume_id: int = None,
                 local_id: int = None,
                 secret: int = None,
                 version: int = 0,
                 size: int = None,
                 progress: callable = None) -> str:
        if dc_id != self.dc_id:
            exported_auth = self.send(
                functions.auth.ExportAuthorization(
                    dc_id=dc_id
                )
            )

            session = Session(
                dc_id,
                self.test_mode,
                self.proxy,
                Auth(dc_id, self.test_mode, self.proxy).create(),
                self.api_id
            )

            session.start()

            session.send(
                functions.auth.ImportAuthorization(
                    id=exported_auth.id,
                    bytes=exported_auth.bytes
                )
            )
        else:
            session = Session(
                dc_id,
                self.test_mode,
                self.proxy,
                self.auth_key,
                self.api_id
            )

            session.start()

        if volume_id:  # Photos are accessed by volume_id, local_id, secret
            location = types.InputFileLocation(
                volume_id=volume_id,
                local_id=local_id,
                secret=secret
            )
        else:  # Any other file can be more easily accessed by id and access_hash
            location = types.InputDocumentFileLocation(
                id=id,
                access_hash=access_hash,
                version=version
            )

        limit = 1024 * 1024
        offset = 0
        file_name = ""

        try:
            r = session.send(
                functions.upload.GetFile(
                    location=location,
                    offset=offset,
                    limit=limit
                )
            )

            if isinstance(r, types.upload.File):
                with tempfile.NamedTemporaryFile("wb", delete=False) as f:
                    file_name = f.name

                    while True:
                        chunk = r.bytes

                        if not chunk:
                            break

                        f.write(chunk)
                        f.flush()
                        os.fsync(f.fileno())

                        offset += limit

                        if progress:
                            progress(min(offset, size), size)

                        r = session.send(
                            functions.upload.GetFile(
                                location=location,
                                offset=offset,
                                limit=limit
                            )
                        )

            elif isinstance(r, types.upload.FileCdnRedirect):
                cdn_session = Session(
                    r.dc_id,
                    self.test_mode,
                    self.proxy,
                    Auth(r.dc_id, self.test_mode, self.proxy).create(),
                    self.api_id,
                    is_cdn=True
                )

                cdn_session.start()

                try:
                    with tempfile.NamedTemporaryFile("wb", delete=False) as f:
                        file_name = f.name

                        while True:
                            r2 = cdn_session.send(
                                functions.upload.GetCdnFile(
                                    file_token=r.file_token,
                                    offset=offset,
                                    limit=limit
                                )
                            )

                            if isinstance(r2, types.upload.CdnFileReuploadNeeded):
                                try:
                                    session.send(
                                        functions.upload.ReuploadCdnFile(
                                            file_token=r.file_token,
                                            request_token=r2.request_token
                                        )
                                    )
                                except VolumeLocNotFound:
                                    break
                                else:
                                    continue

                            chunk = r2.bytes

                            # https://core.telegram.org/cdn#decrypting-files
                            decrypted_chunk = AES.ctr_decrypt(
                                chunk,
                                r.encryption_key,
                                r.encryption_iv,
                                offset
                            )

                            hashes = session.send(
                                functions.upload.GetCdnFileHashes(
                                    r.file_token,
                                    offset
                                )
                            )

                            # https://core.telegram.org/cdn#verifying-files
                            for i, h in enumerate(hashes):
                                cdn_chunk = decrypted_chunk[h.limit * i: h.limit * (i + 1)]
                                assert h.hash == sha256(cdn_chunk).digest(), "Invalid CDN hash part {}".format(i)

                            f.write(decrypted_chunk)
                            f.flush()
                            os.fsync(f.fileno())

                            offset += limit

                            if progress:
                                progress(min(offset, size), size)

                            if len(chunk) < limit:
                                break
                except Exception as e:
                    raise e
                finally:
                    cdn_session.stop()
        except Exception as e:
            log.error(e, exc_info=True)

            try:
                os.remove(file_name)
            except OSError:
                pass

            return ""
        else:
            return file_name
        finally:
            session.stop()

    def join_chat(self, chat_id: str):
        """Use this method to join a group chat or channel.

        Args:
            chat_id (``str``):
                Unique identifier for the target chat in form of *t.me/joinchat/* links or username of the target
                channel/supergroup (in the format @username).

        Raises:
            :class:`Error <pyrogram.Error>`
        """
        match = self.INVITE_LINK_RE.match(chat_id)

        if match:
            return self.send(
                functions.messages.ImportChatInvite(
                    hash=match.group(1)
                )
            )
        else:
            resolved_peer = self.send(
                functions.contacts.ResolveUsername(
                    username=chat_id.lower().strip("@")
                )
            )

            channel = types.InputPeerChannel(
                channel_id=resolved_peer.chats[0].id,
                access_hash=resolved_peer.chats[0].access_hash
            )

            return self.send(
                functions.channels.JoinChannel(
                    channel=channel
                )
            )

    def leave_chat(self, chat_id: int or str, delete: bool = False):
        """Use this method to leave a group chat or channel.

        Args:
            chat_id (``int`` | ``str``):
                Unique identifier for the target chat or username of the target channel/supergroup
                (in the format @username).

            delete (``bool``, optional):
                Deletes the group chat dialog after leaving (for simple group chats, not supergroups).

        Raises:
            :class:`Error <pyrogram.Error>`
        """
        peer = self.resolve_peer(chat_id)

        if isinstance(peer, types.InputPeerChannel):
            return self.send(
                functions.channels.LeaveChannel(
                    channel=self.resolve_peer(chat_id)
                )
            )
        elif isinstance(peer, types.InputPeerChat):
            r = self.send(
                functions.messages.DeleteChatUser(
                    chat_id=peer.chat_id,
                    user_id=types.InputPeerSelf()
                )
            )

            if delete:
                self.send(
                    functions.messages.DeleteHistory(
                        peer=peer,
                        max_id=0
                    )
                )

            return r

    def export_chat_invite_link(self, chat_id: int or str, new: bool = False):
        """Use this method to export an invite link to a supergroup or a channel.

        The user must be an administrator in the chat for this to work and must have the appropriate admin rights.

        Args:
            chat_id (``int`` | ``str``):
                Unique identifier for the target chat or username of the target channel/supergroup
                (in the format @username).

            new (``bool``):
                The previous link will be deactivated and a new link will be generated.
                This is also used to create the invite link in case it doesn't exist yet.

        Returns:
            On success, the exported invite link as string is returned.

        Raises:
            :class:`Error <pyrogram.Error>`

        Note:
            If the returned link is a new one it may take a while for it to be activated.
        """
        peer = self.resolve_peer(chat_id)

        if isinstance(peer, types.InputPeerChat):
            if new:
                return self.send(
                    functions.messages.ExportChatInvite(
                        chat_id=peer.chat_id
                    )
                ).link
            else:
                chat_full = self.send(
                    functions.messages.GetFullChat(
                        chat_id=peer.chat_id
                    )
                ).full_chat  # type: types.ChatFull

                if isinstance(chat_full.exported_invite, types.ChatInviteExported):
                    return chat_full.exported_invite.link
                else:
                    raise ChatAdminRequired
        elif isinstance(peer, types.InputPeerChannel):
            if new:
                return self.send(
                    functions.channels.ExportInvite(
                        channel=peer
                    )
                ).link
            else:
                channel_full = self.send(
                    functions.channels.GetFullChannel(
                        channel=peer
                    )
                ).full_chat  # type: types.ChannelFull

                if isinstance(channel_full.exported_invite, types.ChatInviteExported):
                    return channel_full.exported_invite.link
                else:
                    raise ChatAdminRequired

    def enable_cloud_password(self, password: str, hint: str = "", email: str = ""):
        """Use this method to enable the Two-Step Verification security feature (Cloud Password) on your account.

        This password will be asked when you log in on a new device in addition to the SMS code.

        Args:
            password (``str``):
                Your password.

            hint (``str``, optional):
                A password hint.

            email (``str``, optional):
                Recovery e-mail.

        Returns:
            True on success, False otherwise.

        Raises:
            :class:`Error <pyrogram.Error>`
        """
        r = self.send(functions.account.GetPassword())

        if isinstance(r, types.account.NoPassword):
            salt = r.new_salt + os.urandom(8)
            password_hash = sha256(salt + password.encode() + salt).digest()

            return self.send(
                functions.account.UpdatePasswordSettings(
                    current_password_hash=salt,
                    new_settings=types.account.PasswordInputSettings(
                        new_salt=salt,
                        new_password_hash=password_hash,
                        hint=hint,
                        email=email
                    )
                )
            )
        else:
            return False

    def change_cloud_password(self, current_password: str, new_password: str, new_hint: str = ""):
        """Use this method to change your Two-Step Verification password (Cloud Password) with a new one.

        Args:
            current_password (``str``):
                Your current password.

            new_password (``str``):
                Your new password.

            new_hint (``str``, optional):
                A new password hint.

        Returns:
            True on success, False otherwise.

        Raises:
            :class:`Error <pyrogram.Error>`
        """
        r = self.send(functions.account.GetPassword())

        if isinstance(r, types.account.Password):
            current_password_hash = sha256(r.current_salt + current_password.encode() + r.current_salt).digest()

            new_salt = r.new_salt + os.urandom(8)
            new_password_hash = sha256(new_salt + new_password.encode() + new_salt).digest()

            return self.send(
                functions.account.UpdatePasswordSettings(
                    current_password_hash=current_password_hash,
                    new_settings=types.account.PasswordInputSettings(
                        new_salt=new_salt,
                        new_password_hash=new_password_hash,
                        hint=new_hint
                    )
                )
            )
        else:
            return False

    def remove_cloud_password(self, password: str):
        """Use this method to turn off the Two-Step Verification security feature (Cloud Password) on your account.

        Args:
            password (``str``):
                Your current password.

        Returns:
            True on success, False otherwise.

        Raises:
            :class:`Error <pyrogram.Error>`
        """
        r = self.send(functions.account.GetPassword())

        if isinstance(r, types.account.Password):
            password_hash = sha256(r.current_salt + password.encode() + r.current_salt).digest()

            return self.send(
                functions.account.UpdatePasswordSettings(
                    current_password_hash=password_hash,
                    new_settings=types.account.PasswordInputSettings(
                        new_salt=b"",
                        new_password_hash=b"",
                        hint=""
                    )
                )
            )
        else:
            return False

    def download_media(self,
                       message: types.Message,
                       file_name: str = "",
                       block: bool = True,
                       progress: callable = None):
        """Use this method to download the media from a Message.

        Args:
            message (:obj:`Message <pyrogram.api.types.Message>`):
                The Message containing the media.

            file_name (``str``, optional):
                A custom *file_name* to be used instead of the one provided by Telegram.
                By default, all files are downloaded in the *downloads* folder in your working directory.
                You can also specify a path for downloading files in a custom location: paths that end with "/"
                are considered directories. All non-existent folders will be created automatically.

            block (``bool``, optional):
                Blocks the code execution until the file has been downloaded.
                Defaults to True.

            progress (``callable``):
                Pass a callback function to view the download progress.
                The function must accept two arguments (current, total).

        Other Parameters:
            current (``int``):
                The amount of bytes downloaded so far.

            total (``int``):
                The size of the file.

        Returns:
            On success, the absolute path of the downloaded file as string is returned, None otherwise.

        Raises:
            :class:`Error <pyrogram.Error>`
        """
        if isinstance(message, (types.Message, types.Photo)):
            done = Event()
            path = [None]

            if isinstance(message, types.Message):
                media = message.media
            else:
                media = message

            if media is not None:
                self.download_queue.put((media, file_name, done, progress, path))
            else:
                return

            if block:
                done.wait()

            return path[0]

    def download_photo(self,
                       photo: types.Photo or types.UserProfilePhoto or types.ChatPhoto,
                       file_name: str = "",
                       block: bool = True):
        """Use this method to download a photo not contained inside a Message.
        For example, a photo of a User or a Chat/Channel.

        Args:
            photo (:obj:`Photo <pyrogram.api.types.Photo>` | :obj:`UserProfilePhoto <pyrogram.api.types.UserProfilePhoto>` | :obj:`ChatPhoto <pyrogram.api.types.ChatPhoto>`):
                The photo object.

            file_name (``str``, optional):
                A custom *file_name* to be used instead of the one provided by Telegram.
                By default, all photos are downloaded in the *downloads* folder in your working directory.
                You can also specify a path for downloading photos in a custom location: paths that end with "/"
                are considered directories. All non-existent folders will be created automatically.

            block (``bool``, optional):
                Blocks the code execution until the photo has been downloaded.
                Defaults to True.

        Returns:
            On success, the absolute path of the downloaded photo as string is returned, None otherwise.

        Raises:
            :class:`Error <pyrogram.Error>`
        """
        if isinstance(photo, (types.UserProfilePhoto, types.ChatPhoto)):
            photo = types.Photo(
                id=0,
                access_hash=0,
                date=int(time.time()),
                sizes=[types.PhotoSize(
                    type="",
                    location=photo.photo_big,
                    w=0,
                    h=0,
                    size=0
                )]
            )

        return self.download_media(photo, file_name, block)

    def add_contacts(self, contacts: list):
        """Use this method to add contacts to your Telegram address book.

        Args:
            contacts (``list``):
                A list of :obj:`InputPhoneContact <pyrogram.InputPhoneContact>`

        Returns:
            On success, the added contacts are returned.

        Raises:
            :class:`Error <pyrogram.Error>`
        """
        imported_contacts = self.send(
            functions.contacts.ImportContacts(
                contacts=contacts
            )
        )

        return imported_contacts

    def delete_contacts(self, ids: list):
        """Use this method to delete contacts from your Telegram address book

        Args:
            ids (``list``):
                A list of unique identifiers for the target users.
                Can be an ID (int), a username (string) or phone number (string).

        Returns:
            True on success.

        Raises:
            :class:`Error <pyrogram.Error>`
        """
        contacts = []

        for i in ids:
            try:
                input_user = self.resolve_peer(i)
            except PeerIdInvalid:
                continue
            else:
                if isinstance(input_user, types.InputPeerUser):
                    contacts.append(input_user)

        return self.send(
            functions.contacts.DeleteContacts(
                id=contacts
            )
        )

    def get_contacts(self, _hash: int = 0):
        while True:
            try:
                contacts = self.send(functions.contacts.GetContacts(_hash))
            except FloodWait as e:
                log.warning("get_contacts flood: waiting {} seconds".format(e.x))
                time.sleep(e.x)
                continue
            else:
                if isinstance(contacts, types.contacts.Contacts):
                    log.info("Total contacts: {}".format(len(self.peers_by_phone)))

                return contacts

    def get_inline_bot_results(self,
                               bot: int or str,
                               query: str,
                               offset: str = "",
                               location: tuple = None):
        """Use this method to get bot results via inline queries.
        You can then send a result using :obj:`send_inline_bot_result <pyrogram.Client.send_inline_bot_result>`

        Args:
            bot (``int`` | ``str``):
                Unique identifier of the inline bot you want to get results from. You can specify
                a @username (str) or a bot ID (int).

            query (``str``):
                Text of the query (up to 512 characters).

            offset (``str``):
                Offset of the results to be returned.

            location (``tuple``, optional):
                Your location in tuple format (latitude, longitude), e.g.: (51.500729, -0.124583).
                Useful for location-based results only.

        Returns:
            On Success, :obj:`BotResults <pyrogram.api.types.messages.BotResults>` is returned.

        Raises:
            :class:`Error <pyrogram.Error>`
        """
        return self.send(
            functions.messages.GetInlineBotResults(
                bot=self.resolve_peer(bot),
                peer=types.InputPeerSelf(),
                query=query,
                offset=offset,
                geo_point=types.InputGeoPoint(
                    lat=location[0],
                    long=location[1]
                ) if location else None
            )
        )

    def send_inline_bot_result(self,
                               chat_id: int or str,
                               query_id: int,
                               result_id: str,
                               disable_notification: bool = None,
                               reply_to_message_id: int = None):
        """Use this method to send an inline bot result.
        Bot results can be retrieved using :obj:`get_inline_bot_results <pyrogram.Client.get_inline_bot_results>`

        Args:
            chat_id (``int`` | ``str``):
                Unique identifier (int) or username (str) of the target chat.
                For your personal cloud (Saved Messages) you can simply use "me" or "self".
                For a contact that exists in your Telegram address book you can use his phone number (str).
                For a private channel/supergroup you can use its *t.me/joinchat/* link.

            query_id (``int``):
                Unique identifier for the answered query.

            result_id (``str``):
                Unique identifier for the result that was chosen.

            disable_notification (``bool``, optional):
                Sends the message silently.
                Users will receive a notification with no sound.

            reply_to_message_id (``bool``, optional):
                If the message is a reply, ID of the original message.

        Returns:
            On success, the sent Message is returned.

        Raises:
            :class:`Error <pyrogram.Error>`
        """
        return self.send(
            functions.messages.SendInlineBotResult(
                peer=self.resolve_peer(chat_id),
                query_id=query_id,
                id=result_id,
                random_id=self.rnd_id(),
                silent=disable_notification or None,
                reply_to_msg_id=reply_to_message_id
            )
        )

    def get_messages(self,
                     chat_id: int or str,
                     message_ids: list):
        """Use this method to get messages that belong to a specific chat.
        You can retrieve up to 200 messages at once.

        Args:
            chat_id (``int`` | ``str``):
                Unique identifier (int) or username (str) of the target chat.
                For your personal cloud (Saved Messages) you can simply use "me" or "self".
                For a contact that exists in your Telegram address book you can use his phone number (str).
                For a private channel/supergroup you can use its *t.me/joinchat/* link.

            message_ids (``list``):
                A list of Message identifiers in the chat specified in *chat_id*.

        Returns:
            List of the requested messages

        Raises:
            :class:`Error <pyrogram.Error>`
        """
        peer = self.resolve_peer(chat_id)
        message_ids = [types.InputMessageID(i) for i in message_ids]

        if isinstance(peer, types.InputPeerChannel):
            rpc = functions.channels.GetMessages(
                channel=peer,
                id=message_ids
            )
        else:
            rpc = functions.messages.GetMessages(
                id=message_ids
            )

        return self.send(rpc)<|MERGE_RESOLUTION|>--- conflicted
+++ resolved
@@ -49,18 +49,13 @@
 from pyrogram.crypto import AES
 from pyrogram.session import Auth, Session
 from pyrogram.session.internals import MsgId
-<<<<<<< HEAD
 from . import message_parser
 from .dispatcher import Dispatcher
-from .input_media import InputMedia
-from .style import Markdown, HTML
-from .utils import decode
-=======
 from . import utils
 from .input_media import InputMedia
 from .style import Markdown, HTML
 from .syncer import Syncer
->>>>>>> 846b7ec7
+from .utils import decode
 
 log = logging.getLogger(__name__)
 
@@ -330,11 +325,9 @@
         for _ in range(self.DOWNLOAD_WORKERS):
             self.download_queue.put(None)
 
-<<<<<<< HEAD
         self.dispatcher.stop()
-=======
+
         Syncer.remove(self)
->>>>>>> 846b7ec7
 
     def authorize_bot(self):
         try:
