# Pyrogram - Telegram MTProto API Client Library for Python
# Copyright (C) 2017-2018 Dan Tès <https://github.com/delivrance>
#
# This file is part of Pyrogram.
#
# Pyrogram is free software: you can redistribute it and/or modify
# it under the terms of the GNU Lesser General Public License as published
# by the Free Software Foundation, either version 3 of the License, or
# (at your option) any later version.
#
# Pyrogram is distributed in the hope that it will be useful,
# but WITHOUT ANY WARRANTY; without even the implied warranty of
# MERCHANTABILITY or FITNESS FOR A PARTICULAR PURPOSE.  See the
# GNU Lesser General Public License for more details.
#
# You should have received a copy of the GNU Lesser General Public License
# along with Pyrogram.  If not, see <http://www.gnu.org/licenses/>.

from typing import Union

import pyrogram
from pyrogram.api import functions, types
from pyrogram.client.ext import BaseClient


class SendVenue(BaseClient):
<<<<<<< HEAD
    async def send_venue(self,
                   chat_id: int or str,
=======
    def send_venue(self,
                   chat_id: Union[int, str],
>>>>>>> 4bf6831b
                   latitude: float,
                   longitude: float,
                   title: str,
                   address: str,
                   foursquare_id: str = "",
                   foursquare_type: str = "",disable_notification: bool = None,
                   reply_to_message_id: int = None,
                   reply_markup: Union["pyrogram.InlineKeyboardMarkup",
                                       "pyrogram.ReplyKeyboardMarkup",
                                       "pyrogram.ReplyKeyboardRemove",
                                       "pyrogram.ForceReply"] = None) -> "pyrogram.Message":
        """Use this method to send information about a venue.

        Args:
            chat_id (``int`` | ``str``):
                Unique identifier (int) or username (str) of the target chat.
                For your personal cloud (Saved Messages) you can simply use "me" or "self".
                For a contact that exists in your Telegram address book you can use his phone number (str).

            latitude (``float``):
                Latitude of the venue.

            longitude (``float``):
                Longitude of the venue.

            title (``str``):
                Name of the venue.

            address (``str``):
                Address of the venue.

            foursquare_id (``str``, *optional*):
                Foursquare identifier of the venue.

            foursquare_type (``str``, *optional*):
                Foursquare type of the venue, if known.
                (For example, "arts_entertainment/default", "arts_entertainment/aquarium" or "food/icecream".)

            disable_notification (``bool``, *optional*):
                Sends the message silently.
                Users will receive a notification with no sound.

            reply_to_message_id (``int``, *optional*):
                If the message is a reply, ID of the original message

            reply_markup (:obj:`InlineKeyboardMarkup` | :obj:`ReplyKeyboardMarkup` | :obj:`ReplyKeyboardRemove` | :obj:`ForceReply`, *optional*):
                Additional interface options. An object for an inline keyboard, custom reply keyboard,
                instructions to remove reply keyboard or to force a reply from the user.

        Returns:
            On success, the sent :obj:`Message <pyrogram.Message>` is returned.

        Raises:
            :class:`Error <pyrogram.Error>` in case of a Telegram RPC error.
        """
        r = await self.send(
            functions.messages.SendMedia(
                peer=await self.resolve_peer(chat_id),
                media=types.InputMediaVenue(
                    geo_point=types.InputGeoPoint(
                        lat=latitude,
                        long=longitude
                    ),
                    title=title,
                    address=address,
                    provider="",
                    venue_id=foursquare_id,
                    venue_type=foursquare_type
                ),
                message="",
                silent=disable_notification or None,
                reply_to_msg_id=reply_to_message_id,
                random_id=self.rnd_id(),
                reply_markup=reply_markup.write() if reply_markup else None
            )
        )

        for i in r.updates:
            if isinstance(i, (types.UpdateNewMessage, types.UpdateNewChannelMessage)):
<<<<<<< HEAD
                return await utils.parse_messages(
=======
                return pyrogram.Message._parse(
>>>>>>> 4bf6831b
                    self, i.message,
                    {i.id: i for i in r.users},
                    {i.id: i for i in r.chats}
                )<|MERGE_RESOLUTION|>--- conflicted
+++ resolved
@@ -24,24 +24,19 @@
 
 
 class SendVenue(BaseClient):
-<<<<<<< HEAD
     async def send_venue(self,
-                   chat_id: int or str,
-=======
-    def send_venue(self,
-                   chat_id: Union[int, str],
->>>>>>> 4bf6831b
-                   latitude: float,
-                   longitude: float,
-                   title: str,
-                   address: str,
-                   foursquare_id: str = "",
-                   foursquare_type: str = "",disable_notification: bool = None,
-                   reply_to_message_id: int = None,
-                   reply_markup: Union["pyrogram.InlineKeyboardMarkup",
-                                       "pyrogram.ReplyKeyboardMarkup",
-                                       "pyrogram.ReplyKeyboardRemove",
-                                       "pyrogram.ForceReply"] = None) -> "pyrogram.Message":
+                         chat_id: Union[int, str],
+                         latitude: float,
+                         longitude: float,
+                         title: str,
+                         address: str,
+                         foursquare_id: str = "",
+                         foursquare_type: str = "", disable_notification: bool = None,
+                         reply_to_message_id: int = None,
+                         reply_markup: Union["pyrogram.InlineKeyboardMarkup",
+                                             "pyrogram.ReplyKeyboardMarkup",
+                                             "pyrogram.ReplyKeyboardRemove",
+                                             "pyrogram.ForceReply"] = None) -> "pyrogram.Message":
         """Use this method to send information about a venue.
 
         Args:
@@ -110,11 +105,7 @@
 
         for i in r.updates:
             if isinstance(i, (types.UpdateNewMessage, types.UpdateNewChannelMessage)):
-<<<<<<< HEAD
-                return await utils.parse_messages(
-=======
-                return pyrogram.Message._parse(
->>>>>>> 4bf6831b
+                return await pyrogram.Message._parse(
                     self, i.message,
                     {i.id: i for i in r.users},
                     {i.id: i for i in r.chats}
