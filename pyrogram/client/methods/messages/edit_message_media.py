--- conflicted
+++ resolved
@@ -239,11 +239,7 @@
                 id=message_id,
                 media=media,
                 reply_markup=reply_markup.write() if reply_markup else None,
-<<<<<<< HEAD
-                **await style.parse(caption)
-=======
-                **self.parser.parse(caption, parse_mode)
->>>>>>> 18b581fb
+                **await self.parser.parse(caption, parse_mode)
             )
         )
 
