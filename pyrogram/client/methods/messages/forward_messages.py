# Pyrogram - Telegram MTProto API Client Library for Python
# Copyright (C) 2017-2019 Dan Tès <https://github.com/delivrance>
#
# This file is part of Pyrogram.
#
# Pyrogram is free software: you can redistribute it and/or modify
# it under the terms of the GNU Lesser General Public License as published
# by the Free Software Foundation, either version 3 of the License, or
# (at your option) any later version.
#
# Pyrogram is distributed in the hope that it will be useful,
# but WITHOUT ANY WARRANTY; without even the implied warranty of
# MERCHANTABILITY or FITNESS FOR A PARTICULAR PURPOSE.  See the
# GNU Lesser General Public License for more details.
#
# You should have received a copy of the GNU Lesser General Public License
# along with Pyrogram.  If not, see <http://www.gnu.org/licenses/>.

from typing import Union, Iterable

import pyrogram
from pyrogram.api import functions, types
from ...ext import BaseClient


class ForwardMessages(BaseClient):
    async def forward_messages(
        self,
        chat_id: Union[int, str],
        from_chat_id: Union[int, str],
        message_ids: Iterable[int],
        disable_notification: bool = None,
        as_copy: bool = False,
        remove_caption: bool = False
    ) -> "pyrogram.Messages":
        """Use this method to forward messages of any kind.

        Args:
            chat_id (``int`` | ``str``):
                Unique identifier (int) or username (str) of the target chat.
                For your personal cloud (Saved Messages) you can simply use "me" or "self".
                For a contact that exists in your Telegram address book you can use his phone number (str).

            from_chat_id (``int`` | ``str``):
                Unique identifier (int) or username (str) of the source chat where the original message was sent.
                For your personal cloud (Saved Messages) you can simply use "me" or "self".
                For a contact that exists in your Telegram address book you can use his phone number (str).

            message_ids (``iterable``):
                A list of Message identifiers in the chat specified in *from_chat_id* or a single message id.
                Iterators and Generators are also accepted.

            disable_notification (``bool``, *optional*):
                Sends the message silently.
                Users will receive a notification with no sound.

            as_copy (``bool``, *optional*):
                Pass True to forward messages without the forward header (i.e.: send a copy of the message content).
                Defaults to False.

            remove_caption (``bool``, *optional*):
                If set to True and *as_copy* is enabled as well, media captions are not preserved when copying the
                message. Has no effect if *as_copy* is not enabled.
                Defaults to False.

        Returns:
            On success and in case *message_ids* was an iterable, the returned value will be a list of the forwarded
            :obj:`Messages <pyrogram.Message>` even if a list contains just one element, otherwise if
            *message_ids* was an integer, the single forwarded :obj:`Message <pyrogram.Message>`
            is returned.

        Raises:
            :class:`Error <pyrogram.Error>` in case of a Telegram RPC error.
        """

        is_iterable = not isinstance(message_ids, int)
        message_ids = list(message_ids) if is_iterable else [message_ids]

<<<<<<< HEAD
        r = await self.send(
            functions.messages.ForwardMessages(
                to_peer=await self.resolve_peer(chat_id),
                from_peer=await self.resolve_peer(from_chat_id),
                id=message_ids,
                silent=disable_notification or None,
                random_id=[self.rnd_id() for _ in message_ids]
=======
        if as_copy:
            sent_messages = []
            for chunk in [message_ids[i:i + 200] for i in range(0, len(message_ids), 200)]:
                messages = self.get_messages(chat_id=from_chat_id, message_ids=chunk)  # type: pyrogram.Messages
                for message in messages.messages:
                    sent_messages.append(
                        message.forward(
                            chat_id,
                            disable_notification=disable_notification,
                            as_copy=True,
                            remove_caption=remove_caption
                        )
                    )
            return pyrogram.Messages(
                client=self,
                total_count=len(sent_messages),
                messages=sent_messages
            ) if is_iterable else sent_messages[0]
        else:
            r = self.send(
                functions.messages.ForwardMessages(
                    to_peer=self.resolve_peer(chat_id),
                    from_peer=self.resolve_peer(from_chat_id),
                    id=message_ids,
                    silent=disable_notification or None,
                    random_id=[self.rnd_id() for _ in message_ids]
                )
>>>>>>> 081b9b28
            )

            forwarded_messages = []

            users = {i.id: i for i in r.users}
            chats = {i.id: i for i in r.chats}

<<<<<<< HEAD
        for i in r.updates:
            if isinstance(i, (types.UpdateNewMessage, types.UpdateNewChannelMessage)):
                messages.append(
                    await pyrogram.Message._parse(
                        self, i.message,
                        users, chats
=======
            for i in r.updates:
                if isinstance(i, (types.UpdateNewMessage, types.UpdateNewChannelMessage)):
                    forwarded_messages.append(
                        pyrogram.Message._parse(
                            self, i.message,
                            users, chats
                        )
>>>>>>> 081b9b28
                    )

            return pyrogram.Messages(
                client=self,
                total_count=len(forwarded_messages),
                messages=forwarded_messages
            ) if is_iterable else forwarded_messages[0]<|MERGE_RESOLUTION|>--- conflicted
+++ resolved
@@ -76,22 +76,13 @@
         is_iterable = not isinstance(message_ids, int)
         message_ids = list(message_ids) if is_iterable else [message_ids]
 
-<<<<<<< HEAD
-        r = await self.send(
-            functions.messages.ForwardMessages(
-                to_peer=await self.resolve_peer(chat_id),
-                from_peer=await self.resolve_peer(from_chat_id),
-                id=message_ids,
-                silent=disable_notification or None,
-                random_id=[self.rnd_id() for _ in message_ids]
-=======
         if as_copy:
             sent_messages = []
             for chunk in [message_ids[i:i + 200] for i in range(0, len(message_ids), 200)]:
-                messages = self.get_messages(chat_id=from_chat_id, message_ids=chunk)  # type: pyrogram.Messages
+                messages = await self.get_messages(chat_id=from_chat_id, message_ids=chunk)  # type: pyrogram.Messages
                 for message in messages.messages:
                     sent_messages.append(
-                        message.forward(
+                        await message.forward(
                             chat_id,
                             disable_notification=disable_notification,
                             as_copy=True,
@@ -104,15 +95,14 @@
                 messages=sent_messages
             ) if is_iterable else sent_messages[0]
         else:
-            r = self.send(
+            r = await self.send(
                 functions.messages.ForwardMessages(
-                    to_peer=self.resolve_peer(chat_id),
-                    from_peer=self.resolve_peer(from_chat_id),
+                    to_peer=await self.resolve_peer(chat_id),
+                    from_peer=await self.resolve_peer(from_chat_id),
                     id=message_ids,
                     silent=disable_notification or None,
                     random_id=[self.rnd_id() for _ in message_ids]
                 )
->>>>>>> 081b9b28
             )
 
             forwarded_messages = []
@@ -120,23 +110,14 @@
             users = {i.id: i for i in r.users}
             chats = {i.id: i for i in r.chats}
 
-<<<<<<< HEAD
-        for i in r.updates:
-            if isinstance(i, (types.UpdateNewMessage, types.UpdateNewChannelMessage)):
-                messages.append(
-                    await pyrogram.Message._parse(
-                        self, i.message,
-                        users, chats
-=======
             for i in r.updates:
                 if isinstance(i, (types.UpdateNewMessage, types.UpdateNewChannelMessage)):
                     forwarded_messages.append(
-                        pyrogram.Message._parse(
-                            self, i.message,
-                            users, chats
-                        )
->>>>>>> 081b9b28
+                        await pyrogram.Message._parse(
+                        self, i.message,
+                        users, chats
                     )
+                )
 
             return pyrogram.Messages(
                 client=self,
