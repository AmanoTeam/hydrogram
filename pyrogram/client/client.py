# Pyrogram - Telegram MTProto API Client Library for Python
# Copyright (C) 2017-2018 Dan Tès <https://github.com/delivrance>
#
# This file is part of Pyrogram.
#
# Pyrogram is free software: you can redistribute it and/or modify
# it under the terms of the GNU Lesser General Public License as published
# by the Free Software Foundation, either version 3 of the License, or
# (at your option) any later version.
#
# Pyrogram is distributed in the hope that it will be useful,
# but WITHOUT ANY WARRANTY; without even the implied warranty of
# MERCHANTABILITY or FITNESS FOR A PARTICULAR PURPOSE.  See the
# GNU Lesser General Public License for more details.
#
# You should have received a copy of the GNU Lesser General Public License
# along with Pyrogram.  If not, see <http://www.gnu.org/licenses/>.

import asyncio
import base64
import binascii
<<<<<<< HEAD
import inspect
=======
>>>>>>> c3f4fab5
import json
import logging
import math
import mimetypes
import os
import re
import shutil
import struct
import tempfile
import time
from configparser import ConfigParser
from datetime import datetime
from hashlib import sha256, md5
from importlib import import_module
from pathlib import Path
from signal import signal, SIGINT, SIGTERM, SIGABRT
from typing import Union, List

from pyrogram.api import functions, types
from pyrogram.api.core import Object
from pyrogram.api.errors import (
    PhoneMigrate, NetworkMigrate, PhoneNumberInvalid,
    PhoneNumberUnoccupied, PhoneCodeInvalid, PhoneCodeHashEmpty,
    PhoneCodeExpired, PhoneCodeEmpty, SessionPasswordNeeded,
    PasswordHashInvalid, FloodWait, PeerIdInvalid, FirstnameInvalid, PhoneNumberBanned,
<<<<<<< HEAD
    VolumeLocNotFound, UserMigrate, FileIdInvalid, ChannelPrivate, PhoneNumberOccupied)
=======
    VolumeLocNotFound, UserMigrate, FileIdInvalid, ChannelPrivate, PhoneNumberOccupied,
    PasswordRecoveryNa, PasswordEmpty
)
from pyrogram.client.handlers import DisconnectHandler
>>>>>>> c3f4fab5
from pyrogram.client.handlers.handler import Handler
from pyrogram.client.methods.password.utils import compute_check
from pyrogram.crypto import AES
from pyrogram.session import Auth, Session
from .dispatcher import Dispatcher
from .ext import BaseClient, Syncer, utils
from .ext.utils import ainput
from .handlers import DisconnectHandler
from .methods import Methods

log = logging.getLogger(__name__)


class Client(Methods, BaseClient):
    """This class represents a Client, the main mean for interacting with Telegram.
    It exposes bot-like methods for an easy access to the API as well as a simple way to
    invoke every single Telegram API method available.

    Args:
        session_name (``str``):
            Name to uniquely identify a session of either a User or a Bot.
            For Users: pass a string of your choice, e.g.: "my_main_account".
            For Bots: pass your Bot API token, e.g.: "123456:ABC-DEF1234ghIkl-zyx57W2v1u123ew11"
            Note: as long as a valid User session file exists, Pyrogram won't ask you again to input your phone number.

        api_id (``int``, *optional*):
            The *api_id* part of your Telegram API Key, as integer. E.g.: 12345
            This is an alternative way to pass it if you don't want to use the *config.ini* file.

        api_hash (``str``, *optional*):
            The *api_hash* part of your Telegram API Key, as string. E.g.: "0123456789abcdef0123456789abcdef"
            This is an alternative way to pass it if you don't want to use the *config.ini* file.

        app_version (``str``, *optional*):
            Application version. Defaults to "Pyrogram \U0001f525 vX.Y.Z"
            This is an alternative way to set it if you don't want to use the *config.ini* file.

        device_model (``str``, *optional*):
            Device model. Defaults to *platform.python_implementation() + " " + platform.python_version()*
            This is an alternative way to set it if you don't want to use the *config.ini* file.

        system_version (``str``, *optional*):
            Operating System version. Defaults to *platform.system() + " " + platform.release()*
            This is an alternative way to set it if you don't want to use the *config.ini* file.

        lang_code (``str``, *optional*):
            Code of the language used on the client, in ISO 639-1 standard. Defaults to "en".
            This is an alternative way to set it if you don't want to use the *config.ini* file.

        ipv6 (``bool``, *optional*):
            Pass True to connect to Telegram using IPv6.
            Defaults to False (IPv4).

        proxy (``dict``, *optional*):
            Your SOCKS5 Proxy settings as dict,
            e.g.: *dict(hostname="11.22.33.44", port=1080, username="user", password="pass")*.
            *username* and *password* can be omitted if your proxy doesn't require authorization.
            This is an alternative way to setup a proxy if you don't want to use the *config.ini* file.

        test_mode (``bool``, *optional*):
            Enable or disable log-in to testing servers. Defaults to False.
            Only applicable for new sessions and will be ignored in case previously
            created sessions are loaded.

        phone_number (``str``, *optional*):
            Pass your phone number (with your Country Code prefix included) to avoid
            entering it manually. Only applicable for new sessions.

        phone_code (``str`` | ``callable``, *optional*):
            Pass the phone code as string (for test numbers only), or pass a callback function which accepts
            a single positional argument *(phone_number)* and must return the correct phone code (e.g., "12345").
            Only applicable for new sessions.

        password (``str``, *optional*):
            Pass your Two-Step Verification password (if you have one) to avoid entering it
            manually. Only applicable for new sessions.

        force_sms (``str``, *optional*):
            Pass True to force Telegram sending the authorization code via SMS.
            Only applicable for new sessions.

        first_name (``str``, *optional*):
            Pass a First Name to avoid entering it manually. It will be used to automatically
            create a new Telegram account in case the phone number you passed is not registered yet.
            Only applicable for new sessions.

        last_name (``str``, *optional*):
            Same purpose as *first_name*; pass a Last Name to avoid entering it manually. It can
            be an empty string: "". Only applicable for new sessions.

        workers (``int``, *optional*):
            Number of maximum concurrent workers for handling incoming updates. Defaults to 4.

        workdir (``str``, *optional*):
            Define a custom working directory. The working directory is the location in your filesystem
            where Pyrogram will store your session files. Defaults to "." (current directory).

        config_file (``str``, *optional*):
            Path of the configuration file. Defaults to ./config.ini

        plugins_dir (``str``, *optional*):
            Define a custom directory for your plugins. The plugins directory is the location in your
            filesystem where Pyrogram will automatically load your update handlers.
            Defaults to None (plugins disabled).
    """

    def __init__(self,
                 session_name: str,
                 api_id: Union[int, str] = None,
                 api_hash: str = None,
                 app_version: str = None,
                 device_model: str = None,
                 system_version: str = None,
                 lang_code: str = None,
                 ipv6: bool = False,
                 proxy: dict = None,
                 test_mode: bool = False,
                 phone_number: str = None,
                 phone_code: Union[str, callable] = None,
                 password: str = None,
                 force_sms: bool = False,
                 first_name: str = None,
                 last_name: str = None,
                 workers: int = BaseClient.WORKERS,
                 workdir: str = BaseClient.WORKDIR,
                 config_file: str = BaseClient.CONFIG_FILE,
                 plugins_dir: str = None):
        super().__init__()

        self.session_name = session_name
        self.api_id = int(api_id) if api_id else None
        self.api_hash = api_hash
        self.app_version = app_version
        self.device_model = device_model
        self.system_version = system_version
        self.lang_code = lang_code
        self.ipv6 = ipv6
        # TODO: Make code consistent, use underscore for private/protected fields
        self._proxy = proxy
        self.test_mode = test_mode
        self.phone_number = phone_number
        self.phone_code = phone_code
        self.password = password
        self.force_sms = force_sms
        self.first_name = first_name
        self.last_name = last_name
        self.workers = workers
        self.workdir = workdir
        self.config_file = config_file
        self.plugins_dir = plugins_dir

        self.dispatcher = Dispatcher(self, workers)

    def __enter__(self):
        return self.start()

    def __exit__(self, *args):
        self.stop()

    @property
    def proxy(self):
        return self._proxy

    @proxy.setter
    def proxy(self, value):
        self._proxy["enabled"] = True
        self._proxy.update(value)

    async def start(self):
        """Use this method to start the Client after creating it.
        Requires no parameters.

        Raises:
            :class:`Error <pyrogram.Error>` in case of a Telegram RPC error.
            ``ConnectionError`` in case you try to start an already started Client.
        """
        if self.is_started:
            raise ConnectionError("Client has already been started")

        if self.BOT_TOKEN_RE.match(self.session_name):
            self.bot_token = self.session_name
            self.session_name = self.session_name.split(":")[0]

        self.load_config()
        await self.load_session()
        self.load_plugins()

        self.session = Session(
            self,
            self.dc_id,
            self.auth_key
        )

        await self.session.start()
        self.is_started = True

        try:
            if self.user_id is None:
                if self.bot_token is None:
                    await self.authorize_user()
                else:
                    await self.authorize_bot()

                self.save_session()

            if self.bot_token is None:
                now = time.time()

                if abs(now - self.date) > Client.OFFLINE_SLEEP:
                    self.peers_by_username = {}
                    self.peers_by_phone = {}

                    await self.get_initial_dialogs()
                    await self.get_contacts()
                else:
                    await self.send(functions.messages.GetPinnedDialogs())
                    await self.get_initial_dialogs_chunk()
            else:
                await self.send(functions.updates.GetState())
        except Exception as e:
            self.is_started = False
            await self.session.stop()
            raise e

        self.updates_worker_task = asyncio.ensure_future(self.updates_worker())

        for _ in range(Client.DOWNLOAD_WORKERS):
            self.download_worker_tasks.append(
                asyncio.ensure_future(self.download_worker())
            )

        log.info("Started {} DownloadWorkerTasks".format(Client.DOWNLOAD_WORKERS))

        await self.dispatcher.start()
        await Syncer.add(self)

        mimetypes.init()

        return self

    async def stop(self):
        """Use this method to manually stop the Client.
        Requires no parameters.

        Raises:
            ``ConnectionError`` in case you try to stop an already stopped Client.
        """
        if not self.is_started:
            raise ConnectionError("Client is already stopped")

        await Syncer.remove(self)
        await self.dispatcher.stop()

        for _ in range(Client.DOWNLOAD_WORKERS):
            self.download_queue.put_nowait(None)

        for task in self.download_worker_tasks:
            await task

        self.download_worker_tasks.clear()

        log.info("Stopped {} DownloadWorkerTasks".format(Client.DOWNLOAD_WORKERS))

        self.updates_queue.put_nowait(None)
        await self.updates_worker_task

        for media_session in self.media_sessions.values():
            await media_session.stop()

        self.media_sessions.clear()

        self.is_started = False
        await self.session.stop()

        return self

    async def idle(self, stop_signals: tuple = (SIGINT, SIGTERM, SIGABRT)):
        """Blocks the program execution until one of the signals are received,
        then gently stop the Client by closing the underlying connection.

        Args:
            stop_signals (``tuple``, *optional*):
                Iterable containing signals the signal handler will listen to.
                Defaults to (SIGINT, SIGTERM, SIGABRT).
        """

        def signal_handler(*args):
            log.info("Stop signal received ({}). Exiting...".format(args[0]))
            self.is_idle = False

        for s in stop_signals:
            signal(s, signal_handler)

        self.is_idle = True

        while self.is_idle:
            await asyncio.sleep(1)

        await self.stop()

    def run(self, coroutine=None):
        """Use this method to automatically start and idle a Client.
        If a coroutine is passed as argument this method will start the client, run the coroutine
        until is complete and then stop the client automatically.

        Args:
            coroutine: (``Coroutine``, *optional*):
                Pass a coroutine to run it until is complete.

        Raises:
            :class:`Error <pyrogram.Error>` in case of a Telegram RPC error.
        """
        run = asyncio.get_event_loop().run_until_complete

        run(self.start())

        run(
            coroutine if inspect.iscoroutine(coroutine)
            else coroutine() if coroutine
            else self.idle()
        )

        if self.is_started:
            run(self.stop())

        return coroutine

    def add_handler(self, handler: Handler, group: int = 0):
        """Use this method to register an update handler.

        You can register multiple handlers, but at most one handler within a group
        will be used for a single update. To handle the same update more than once, register
        your handler using a different group id (lower group id == higher priority).

        Args:
            handler (``Handler``):
                The handler to be registered.

            group (``int``, *optional*):
                The group identifier, defaults to 0.

        Returns:
            A tuple of (handler, group)
        """
        if isinstance(handler, DisconnectHandler):
            self.disconnect_handler = handler.callback
        else:
            self.dispatcher.add_handler(handler, group)

        return handler, group

    def remove_handler(self, handler: Handler, group: int = 0):
        """Removes a previously-added update handler.

        Make sure to provide the right group that the handler was added in. You can use
        the return value of the :meth:`add_handler` method, a tuple of (handler, group), and
        pass it directly.

        Args:
            handler (``Handler``):
                The handler to be removed.

            group (``int``, *optional*):
                The group identifier, defaults to 0.
        """
        if isinstance(handler, DisconnectHandler):
            self.disconnect_handler = None
        else:
            self.dispatcher.remove_handler(handler, group)

    async def authorize_bot(self):
        try:
            r = await self.send(
                functions.auth.ImportBotAuthorization(
                    flags=0,
                    api_id=self.api_id,
                    api_hash=self.api_hash,
                    bot_auth_token=self.bot_token
                )
            )
        except UserMigrate as e:
            await self.session.stop()

            self.dc_id = e.x
            self.auth_key = await Auth(self.dc_id, self.test_mode, self.ipv6, self._proxy).create()

            self.session = Session(
                self,
                self.dc_id,
                self.auth_key
            )

            await self.session.start()
            await self.authorize_bot()
        else:
            self.user_id = r.user.id

            print("Logged in successfully as @{}".format(r.user.username))

    async def authorize_user(self):
        phone_number_invalid_raises = self.phone_number is not None
        phone_code_invalid_raises = self.phone_code is not None
        password_hash_invalid_raises = self.password is not None
        first_name_invalid_raises = self.first_name is not None

        while True:
            if self.phone_number is None:
                self.phone_number = await ainput("Enter phone number: ")

                while True:
                    confirm = await ainput("Is \"{}\" correct? (y/n): ".format(self.phone_number))

                    if confirm in ("y", "1"):
                        break
                    elif confirm in ("n", "2"):
                        self.phone_number = await ainput("Enter phone number: ")

            self.phone_number = self.phone_number.strip("+")

            try:
                r = await self.send(
                    functions.auth.SendCode(
                        self.phone_number,
                        self.api_id,
                        self.api_hash
                    )
                )
            except (PhoneMigrate, NetworkMigrate) as e:
                await self.session.stop()

                self.dc_id = e.x
                self.auth_key = await Auth(self.dc_id, self.test_mode, self.ipv6, self._proxy).create()

                self.session = Session(
                    self,
                    self.dc_id,
                    self.auth_key
                )
                await self.session.start()

                r = await self.send(
                    functions.auth.SendCode(
                        self.phone_number,
                        self.api_id,
                        self.api_hash
                    )
                )
                break
            except (PhoneNumberInvalid, PhoneNumberBanned) as e:
                if phone_number_invalid_raises:
                    raise
                else:
                    print(e.MESSAGE)
                    self.phone_number = None
            except FloodWait as e:
                if phone_number_invalid_raises:
                    raise
                else:
                    print(e.MESSAGE.format(x=e.x))
                    time.sleep(e.x)
            except Exception as e:
                log.error(e, exc_info=True)
            else:
                break

        phone_registered = r.phone_registered
        phone_code_hash = r.phone_code_hash
        terms_of_service = r.terms_of_service

        if terms_of_service:
            print("\n" + terms_of_service.text + "\n")

        if self.force_sms:
            await self.send(
                functions.auth.ResendCode(
                    phone_number=self.phone_number,
                    phone_code_hash=phone_code_hash
                )
            )

        while True:
            self.phone_code = (
                await ainput("Enter phone code: ") if self.phone_code is None
                else self.phone_code if type(self.phone_code) is str
                else str(self.phone_code(self.phone_number))
            )

            try:
                if phone_registered:
                    try:
                        r = await self.send(
                            functions.auth.SignIn(
                                self.phone_number,
                                phone_code_hash,
                                self.phone_code
                            )
                        )
                    except PhoneNumberUnoccupied:
                        log.warning("Phone number unregistered")
                        phone_registered = False
                        continue
                else:
                    self.first_name = self.first_name if self.first_name is not None else input("First name: ")
                    self.last_name = self.last_name if self.last_name is not None else input("Last name: ")

                    try:
                        r = await self.send(
                            functions.auth.SignUp(
                                self.phone_number,
                                phone_code_hash,
                                self.phone_code,
                                self.first_name,
                                self.last_name
                            )
                        )
                    except PhoneNumberOccupied:
                        log.warning("Phone number already registered")
                        phone_registered = True
                        continue
            except (PhoneCodeInvalid, PhoneCodeEmpty, PhoneCodeExpired, PhoneCodeHashEmpty) as e:
                if phone_code_invalid_raises:
                    raise
                else:
                    print(e.MESSAGE)
                    self.phone_code = None
            except FirstnameInvalid as e:
                if first_name_invalid_raises:
                    raise
                else:
                    print(e.MESSAGE)
                    self.first_name = None
            except SessionPasswordNeeded as e:
                print(e.MESSAGE)
<<<<<<< HEAD
                r = await self.send(functions.account.GetPassword())
=======
>>>>>>> c3f4fab5

                while True:
                    try:
                        r = self.send(functions.account.GetPassword())

                        if self.password is None:
                            print("Hint: {}".format(r.hint))
<<<<<<< HEAD
                            self.password = await ainput("Enter password: ")
=======
>>>>>>> c3f4fab5

                            self.password = input("Enter password (empty to recover): ")

                            if self.password == "":
                                r = self.send(functions.auth.RequestPasswordRecovery())

<<<<<<< HEAD
                        r = await self.send(functions.auth.CheckPassword(password_hash))
=======
                                print("An e-mail containing the recovery code has been sent to {}".format(
                                    r.email_pattern
                                ))

                                r = self.send(
                                    functions.auth.RecoverPassword(
                                        code=input("Enter password recovery code: ")
                                    )
                                )
                            else:
                                r = self.send(
                                    functions.auth.CheckPassword(
                                        password=compute_check(r, self.password)
                                    )
                                )
                    except PasswordEmpty as e:
                        if password_hash_invalid_raises:
                            raise
                        else:
                            print(e.MESSAGE)
                            self.password = None
                    except PasswordRecoveryNa as e:
                        if password_hash_invalid_raises:
                            raise
                        else:
                            print(e.MESSAGE)
                            self.password = None
>>>>>>> c3f4fab5
                    except PasswordHashInvalid as e:
                        if password_hash_invalid_raises:
                            raise
                        else:
                            print(e.MESSAGE)
                            self.password = None
                    except FloodWait as e:
                        if password_hash_invalid_raises:
                            raise
                        else:
                            print(e.MESSAGE.format(x=e.x))
                            time.sleep(e.x)
                            self.password = None
                    except Exception as e:
                        log.error(e, exc_info=True)
                    else:
                        break
                break
            except FloodWait as e:
                if phone_code_invalid_raises or first_name_invalid_raises:
                    raise
                else:
                    print(e.MESSAGE.format(x=e.x))
                    time.sleep(e.x)
            except Exception as e:
                log.error(e, exc_info=True)
            else:
                break

        if terms_of_service:
            assert await self.send(functions.help.AcceptTermsOfService(terms_of_service.id))

        self.password = None
        self.user_id = r.user.id

        print("Logged in successfully as {}".format(r.user.first_name))

    def fetch_peers(self, entities: List[Union[types.User,
                                               types.Chat, types.ChatForbidden,
                                               types.Channel, types.ChannelForbidden]]):
        for entity in entities:
            if isinstance(entity, types.User):
                user_id = entity.id

                access_hash = entity.access_hash

                if access_hash is None:
                    continue

                username = entity.username
                phone = entity.phone

                input_peer = types.InputPeerUser(
                    user_id=user_id,
                    access_hash=access_hash
                )

                self.peers_by_id[user_id] = input_peer

                if username is not None:
                    self.peers_by_username[username.lower()] = input_peer

                if phone is not None:
                    self.peers_by_phone[phone] = input_peer

            if isinstance(entity, (types.Chat, types.ChatForbidden)):
                chat_id = entity.id
                peer_id = -chat_id

                input_peer = types.InputPeerChat(
                    chat_id=chat_id
                )

                self.peers_by_id[peer_id] = input_peer

            if isinstance(entity, (types.Channel, types.ChannelForbidden)):
                channel_id = entity.id
                peer_id = int("-100" + str(channel_id))

                access_hash = entity.access_hash

                if access_hash is None:
                    continue

                username = getattr(entity, "username", None)

                input_peer = types.InputPeerChannel(
                    channel_id=channel_id,
                    access_hash=access_hash
                )

                self.peers_by_id[peer_id] = input_peer

                if username is not None:
                    self.peers_by_username[username.lower()] = input_peer

    async def download_worker(self):
        while True:
            media = await self.download_queue.get()

            if media is None:
                break

            temp_file_path = ""
            final_file_path = ""

            try:
                media, file_name, done, progress, progress_args, path = media

                file_id = media.file_id
                size = media.file_size

                directory, file_name = os.path.split(file_name)
                directory = directory or "downloads"

                try:
                    decoded = utils.decode(file_id)
                    fmt = "<iiqqqqi" if len(decoded) > 24 else "<iiqq"
                    unpacked = struct.unpack(fmt, decoded)
                except (AssertionError, binascii.Error, struct.error):
                    raise FileIdInvalid from None
                else:
                    media_type = unpacked[0]
                    dc_id = unpacked[1]
                    id = unpacked[2]
                    access_hash = unpacked[3]
                    volume_id = None
                    secret = None
                    local_id = None

                    if len(decoded) > 24:
                        volume_id = unpacked[4]
                        secret = unpacked[5]
                        local_id = unpacked[6]

                    media_type_str = Client.MEDIA_TYPE_ID.get(media_type, None)

                    if media_type_str is None:
                        raise FileIdInvalid("Unknown media type: {}".format(unpacked[0]))

                file_name = file_name or getattr(media, "file_name", None)

                if not file_name:
                    if media_type == 3:
                        extension = ".ogg"
                    elif media_type in (4, 10, 13):
                        extension = mimetypes.guess_extension(media.mime_type) or ".mp4"
                    elif media_type == 5:
                        extension = mimetypes.guess_extension(media.mime_type) or ".unknown"
                    elif media_type == 8:
                        extension = ".webp"
                    elif media_type == 9:
                        extension = mimetypes.guess_extension(media.mime_type) or ".mp3"
                    elif media_type in (0, 1, 2):
                        extension = ".jpg"
                    else:
                        continue

                    file_name = "{}_{}_{}{}".format(
                        media_type_str,
                        datetime.fromtimestamp(
                            getattr(media, "date", None) or time.time()
                        ).strftime("%Y-%m-%d_%H-%M-%S"),
                        self.rnd_id(),
                        extension
                    )

                temp_file_path = await self.get_file(
                    dc_id=dc_id,
                    id=id,
                    access_hash=access_hash,
                    volume_id=volume_id,
                    local_id=local_id,
                    secret=secret,
                    size=size,
                    progress=progress,
                    progress_args=progress_args
                )

                if temp_file_path:
                    final_file_path = os.path.abspath(re.sub("\\\\", "/", os.path.join(directory, file_name)))
                    os.makedirs(directory, exist_ok=True)
                    shutil.move(temp_file_path, final_file_path)
            except Exception as e:
                log.error(e, exc_info=True)

                try:
                    os.remove(temp_file_path)
                except OSError:
                    pass
            else:
                # TODO: "" or None for faulty download, which is better?
                # os.path methods return "" in case something does not exist, I prefer this.
                # For now let's keep None
                path[0] = final_file_path or None
            finally:
                done.set()

    async def updates_worker(self):
        log.info("UpdatesWorkerTask started")

        while True:
            updates = await self.updates_queue.get()

            if updates is None:
                break

            try:
                if isinstance(updates, (types.Update, types.UpdatesCombined)):
                    self.fetch_peers(updates.users)
                    self.fetch_peers(updates.chats)

                    for update in updates.updates:
                        channel_id = getattr(
                            getattr(
                                getattr(
                                    update, "message", None
                                ), "to_id", None
                            ), "channel_id", None
                        ) or getattr(update, "channel_id", None)

                        pts = getattr(update, "pts", None)
                        pts_count = getattr(update, "pts_count", None)

                        if isinstance(update, types.UpdateChannelTooLong):
                            log.warning(update)

                        if isinstance(update, types.UpdateNewChannelMessage):
                            message = update.message

                            if not isinstance(message, types.MessageEmpty):
                                try:
                                    diff = await self.send(
                                        functions.updates.GetChannelDifference(
                                            channel=await self.resolve_peer(int("-100" + str(channel_id))),
                                            filter=types.ChannelMessagesFilter(
                                                ranges=[types.MessageRange(
                                                    min_id=update.message.id,
                                                    max_id=update.message.id
                                                )]
                                            ),
                                            pts=pts - pts_count,
                                            limit=pts
                                        )
                                    )
                                except ChannelPrivate:
                                    pass
                                else:
                                    if not isinstance(diff, types.updates.ChannelDifferenceEmpty):
                                        updates.users += diff.users
                                        updates.chats += diff.chats

                        if channel_id and pts:
                            if channel_id not in self.channels_pts:
                                self.channels_pts[channel_id] = []

                            if pts in self.channels_pts[channel_id]:
                                continue

                            self.channels_pts[channel_id].append(pts)

                            if len(self.channels_pts[channel_id]) > 50:
                                self.channels_pts[channel_id] = self.channels_pts[channel_id][25:]

                        self.dispatcher.updates_queue.put_nowait((update, updates.users, updates.chats))
                elif isinstance(updates, (types.UpdateShortMessage, types.UpdateShortChatMessage)):
                    diff = await self.send(
                        functions.updates.GetDifference(
                            pts=updates.pts - updates.pts_count,
                            date=updates.date,
                            qts=-1
                        )
                    )

                    if diff.new_messages:
                        self.dispatcher.updates_queue.put_nowait((
                            types.UpdateNewMessage(
                                message=diff.new_messages[0],
                                pts=updates.pts,
                                pts_count=updates.pts_count
                            ),
                            diff.users,
                            diff.chats
                        ))
                    else:
                        self.dispatcher.updates_queue.put_nowait((diff.other_updates[0], [], []))
                elif isinstance(updates, types.UpdateShort):
                    self.dispatcher.updates_queue.put_nowait((updates.update, [], []))
                elif isinstance(updates, types.UpdatesTooLong):
                    log.warning(updates)
            except Exception as e:
                log.error(e, exc_info=True)

        log.info("UpdatesWorkerTask stopped")

    async def send(self,
             data: Object,
             retries: int = Session.MAX_RETRIES,
             timeout: float = Session.WAIT_TIMEOUT):
        """Use this method to send Raw Function queries.

        This method makes possible to manually call every single Telegram API method in a low-level manner.
        Available functions are listed in the :obj:`functions <pyrogram.api.functions>` package and may accept compound
        data types from :obj:`types <pyrogram.api.types>` as well as bare types such as ``int``, ``str``, etc...

        Args:
            data (``Object``):
                The API Schema function filled with proper arguments.

            retries (``int``):
                Number of retries.

            timeout (``float``):
                Timeout in seconds.

        Raises:
            :class:`Error <pyrogram.Error>` in case of a Telegram RPC error.
        """
        if not self.is_started:
            raise ConnectionError("Client has not been started")

        r = await self.session.send(data, retries, timeout)

        self.fetch_peers(getattr(r, "users", []))
        self.fetch_peers(getattr(r, "chats", []))

        return r

    def load_config(self):
        parser = ConfigParser()
        parser.read(self.config_file)

        if self.api_id and self.api_hash:
            pass
        else:
            if parser.has_section("pyrogram"):
                self.api_id = parser.getint("pyrogram", "api_id")
                self.api_hash = parser.get("pyrogram", "api_hash")
            else:
                raise AttributeError(
                    "No API Key found. "
                    "More info: https://docs.pyrogram.ml/start/ProjectSetup#configuration"
                )

        for option in ["app_version", "device_model", "system_version", "lang_code"]:
            if getattr(self, option):
                pass
            else:
                if parser.has_section("pyrogram"):
                    setattr(self, option, parser.get(
                        "pyrogram",
                        option,
                        fallback=getattr(Client, option.upper())
                    ))
                else:
                    setattr(self, option, getattr(Client, option.upper()))

        if self._proxy:
            self._proxy["enabled"] = True
        else:
            self._proxy = {}

            if parser.has_section("proxy"):
                self._proxy["enabled"] = parser.getboolean("proxy", "enabled")
                self._proxy["hostname"] = parser.get("proxy", "hostname")
                self._proxy["port"] = parser.getint("proxy", "port")
                self._proxy["username"] = parser.get("proxy", "username", fallback=None) or None
                self._proxy["password"] = parser.get("proxy", "password", fallback=None) or None

    async def load_session(self):
        try:
            with open(os.path.join(self.workdir, "{}.session".format(self.session_name)), encoding="utf-8") as f:
                s = json.load(f)
        except FileNotFoundError:
            self.dc_id = 1
            self.date = 0
            self.auth_key = await Auth(self.dc_id, self.test_mode, self.ipv6, self._proxy).create()
        else:
            self.dc_id = s["dc_id"]
            self.test_mode = s["test_mode"]
            self.auth_key = base64.b64decode("".join(s["auth_key"]))
            self.user_id = s["user_id"]
            self.date = s.get("date", 0)

            for k, v in s.get("peers_by_id", {}).items():
                self.peers_by_id[int(k)] = utils.get_input_peer(int(k), v)

            for k, v in s.get("peers_by_username", {}).items():
                peer = self.peers_by_id.get(v, None)

                if peer:
                    self.peers_by_username[k] = peer

            for k, v in s.get("peers_by_phone", {}).items():
                peer = self.peers_by_id.get(v, None)

                if peer:
                    self.peers_by_phone[k] = peer

    def load_plugins(self):
        if self.plugins_dir is not None:
            plugins_count = 0

            for path in Path(self.plugins_dir).rglob("*.py"):
                file_path = os.path.splitext(str(path))[0]
                import_path = []

                while file_path:
                    file_path, tail = os.path.split(file_path)
                    import_path.insert(0, tail)

                import_path = ".".join(import_path)
                module = import_module(import_path)

                for name in dir(module):
                    # noinspection PyBroadException
                    try:
                        handler, group = getattr(module, name)

                        if isinstance(handler, Handler) and isinstance(group, int):
                            self.add_handler(handler, group)

                            log.info('{}("{}") from "{}" loaded in group {}'.format(
                                type(handler).__name__, name, import_path, group))

                            plugins_count += 1
                    except Exception:
                        pass

            if plugins_count > 0:
                log.warning('Successfully loaded {} plugin{} from "{}"'.format(
                    plugins_count,
                    "s" if plugins_count > 1 else "",
                    self.plugins_dir
                ))
            else:
                log.warning('No plugin loaded: "{}" doesn\'t contain any valid plugin'.format(self.plugins_dir))

    def save_session(self):
        auth_key = base64.b64encode(self.auth_key).decode()
        auth_key = [auth_key[i: i + 43] for i in range(0, len(auth_key), 43)]

        os.makedirs(self.workdir, exist_ok=True)

        with open(os.path.join(self.workdir, "{}.session".format(self.session_name)), "w", encoding="utf-8") as f:
            json.dump(
                dict(
                    dc_id=self.dc_id,
                    test_mode=self.test_mode,
                    auth_key=auth_key,
                    user_id=self.user_id,
                    date=self.date
                ),
                f,
                indent=4
            )

    async def get_initial_dialogs_chunk(self,
                                  offset_date: int = 0):
        while True:
            try:
                r = await self.send(
                    functions.messages.GetDialogs(
                        offset_date=offset_date,
                        offset_id=0,
                        offset_peer=types.InputPeerEmpty(),
                        limit=self.DIALOGS_AT_ONCE,
                        hash=0,
                        exclude_pinned=True
                    )
                )
            except FloodWait as e:
                log.warning("get_dialogs flood: waiting {} seconds".format(e.x))
                await asyncio.sleep(e.x)
            else:
                log.info("Total peers: {}".format(len(self.peers_by_id)))
                return r

    async def get_initial_dialogs(self):
        await self.send(functions.messages.GetPinnedDialogs())

        dialogs = await self.get_initial_dialogs_chunk()
        offset_date = utils.get_offset_date(dialogs)

        while len(dialogs.dialogs) == self.DIALOGS_AT_ONCE:
            dialogs = await self.get_initial_dialogs_chunk(offset_date)
            offset_date = utils.get_offset_date(dialogs)

        await self.get_initial_dialogs_chunk()

    async def resolve_peer(self,
                     peer_id: Union[int, str]):
        """Use this method to get the InputPeer of a known peer_id.

        This is a utility method intended to be used only when working with Raw Functions (i.e: a Telegram API method
        you wish to use which is not available yet in the Client class as an easy-to-use method), whenever an InputPeer
        type is required.

        Args:
            peer_id (``int`` | ``str``):
                The peer id you want to extract the InputPeer from.
                Can be a direct id (int), a username (str) or a phone number (str).

        Returns:
            On success, the resolved peer id is returned in form of an InputPeer object.

        Raises:
            :class:`Error <pyrogram.Error>` in case of a Telegram RPC error.
            ``KeyError`` in case the peer doesn't exist in the internal database.
        """
        try:
            return self.peers_by_id[peer_id]
        except KeyError:
            if type(peer_id) is str:
                if peer_id in ("self", "me"):
                    return types.InputPeerSelf()

                peer_id = re.sub(r"[@+\s]", "", peer_id.lower())

                try:
                    int(peer_id)
                except ValueError:
                    if peer_id not in self.peers_by_username:
                        await self.send(functions.contacts.ResolveUsername(username=peer_id
                            )
                        )

                    return self.peers_by_username[peer_id]
                else:
                    try:
                        return self.peers_by_phone[peer_id]
                    except KeyError:
                        raise PeerIdInvalid

            if peer_id > 0:
                self.fetch_peers(
                    self.send(
                        functions.users.GetUsers(
                            id=[types.InputUser(peer_id, 0)]
                        )
                    )
                )
            else:
                if str(peer_id).startswith("-100"):
                    self.send(
                        functions.channels.GetChannels(
                            id=[types.InputChannel(int(str(peer_id)[4:]), 0)]
                        )
                    )
                else:
                    self.send(
                        functions.messages.GetChats(
                            id=[-peer_id]
                        )
                    )

            try:
                return self.peers_by_id[peer_id]
            except KeyError:
                raise PeerIdInvalid

    async def save_file(self,
                        path: str,
                        file_id: int = None,
                        file_part: int = 0,
                        progress: callable = None,
                        progress_args: tuple = ()):
        async def worker(session):
            while True:
                data = await queue.get()

                if data is None:
                    return

                try:
                    await asyncio.ensure_future(session.send(data))
                except Exception as e:
                    log.error(e)

        part_size = 512 * 1024
        file_size = os.path.getsize(path)

        if file_size == 0:
            raise ValueError("File size equals to 0 B")

        if file_size > 1500 * 1024 * 1024:
            raise ValueError("Telegram doesn't support uploading files bigger than 1500 MiB")

        file_total_parts = int(math.ceil(file_size / part_size))
        is_big = file_size > 10 * 1024 * 1024
        is_missing_part = file_id is not None
        file_id = file_id or self.rnd_id()
        md5_sum = md5() if not is_big and not is_missing_part else None
        pool = [Session(self, self.dc_id, self.auth_key, is_media=True) for _ in range(3)]
        workers = [asyncio.ensure_future(worker(session)) for session in pool for _ in range(4)]
        queue = asyncio.Queue(16)

        try:
            for session in pool:
                await session.start()

            with open(path, "rb") as f:
                f.seek(part_size * file_part)

                while True:
                    chunk = f.read(part_size)

                    if not chunk:
                        if not is_big:
                            md5_sum = "".join([hex(i)[2:].zfill(2) for i in md5_sum.digest()])
                        break

                    if is_big:
                        rpc = functions.upload.SaveBigFilePart(
                            file_id=file_id,
                            file_part=file_part,
                            file_total_parts=file_total_parts,
                            bytes=chunk
                        )
                    else:
                        rpc = functions.upload.SaveFilePart(
                            file_id=file_id,
                            file_part=file_part,
                            bytes=chunk
                        )

                    await queue.put(rpc)

                    if is_missing_part:
                        return

                    if not is_big:
                        md5_sum.update(chunk)

                    file_part += 1

                    if progress:
                        await progress(self, min(file_part * part_size, file_size), file_size, *progress_args)
        except Exception as e:
            log.error(e, exc_info=True)
        else:
            if is_big:
                return types.InputFileBig(
                    id=file_id,
                    parts=file_total_parts,
                    name=os.path.basename(path),

                )
            else:
                return types.InputFile(
                    id=file_id,
                    parts=file_total_parts,
                    name=os.path.basename(path),
                    md5_checksum=md5_sum
                )
        finally:
<<<<<<< HEAD
            for _ in workers:
                await queue.put(None)

            await asyncio.gather(*workers)

            for session in pool:
                await session.stop()

    async def get_file(self,
                       dc_id: int,
                       id: int = None,
                       access_hash: int = None,
                       volume_id: int = None,
                       local_id: int = None,
                       secret: int = None,
                       version: int = 0,
                       size: int = None,
                       progress: callable = None,
                       progress_args: tuple = ()) -> str:
        with await self.media_sessions_lock:
=======
            session.stop()

    def get_file(self,
                 dc_id: int,
                 id: int = None,
                 access_hash: int = None,
                 volume_id: int = None,
                 local_id: int = None,
                 secret: int = None,
                 size: int = None,
                 progress: callable = None,
                 progress_args: tuple = ()) -> str:
        with self.media_sessions_lock:
>>>>>>> c3f4fab5
            session = self.media_sessions.get(dc_id, None)

            if session is None:
                if dc_id != self.dc_id:
                    exported_auth = await self.send(
                        functions.auth.ExportAuthorization(
                            dc_id=dc_id
                        )
                    )

                    session = Session(
                        self,
                        dc_id,
                        await Auth(dc_id, self.test_mode, self.ipv6, self._proxy).create(),
                        is_media=True
                    )

                    await session.start()

                    self.media_sessions[dc_id] = session

                    await session.send(
                        functions.auth.ImportAuthorization(
                            id=exported_auth.id,
                            bytes=exported_auth.bytes
                        )
                    )
                else:
                    session = Session(
                        self,
                        dc_id,
                        self.auth_key,
                        is_media=True
                    )

                    await session.start()

                    self.media_sessions[dc_id] = session

        if volume_id:  # Photos are accessed by volume_id, local_id, secret
            location = types.InputFileLocation(
                volume_id=volume_id,
                local_id=local_id,
                secret=secret,
                file_reference=b""
            )
        else:  # Any other file can be more easily accessed by id and access_hash
            location = types.InputDocumentFileLocation(
                id=id,
                access_hash=access_hash,
                file_reference=b""
            )

        limit = 1024 * 1024
        offset = 0
        file_name = ""

        try:
            r = await session.send(
                functions.upload.GetFile(
                    location=location,
                    offset=offset,
                    limit=limit
                )
            )

            if isinstance(r, types.upload.File):
                with tempfile.NamedTemporaryFile("wb", delete=False) as f:
                    file_name = f.name

                    while True:
                        chunk = r.bytes

                        if not chunk:
                            break

                        f.write(chunk)

                        offset += limit

                        if progress:
                            await progress(self, min(offset, size) if size != 0 else offset, size, *progress_args)

                        r = await session.send(
                            functions.upload.GetFile(
                                location=location,
                                offset=offset,
                                limit=limit
                            )
                        )

            elif isinstance(r, types.upload.FileCdnRedirect):
                with await self.media_sessions_lock:
                    cdn_session = self.media_sessions.get(r.dc_id, None)

                    if cdn_session is None:
                        cdn_session = Session(
                            self,
                            r.dc_id,
                            await Auth(r.dc_id, self.test_mode, self.ipv6, self._proxy).create(),
                            is_media=True,
                            is_cdn=True
                        )

                        await cdn_session.start()

                        self.media_sessions[r.dc_id] = cdn_session

                try:
                    with tempfile.NamedTemporaryFile("wb", delete=False) as f:
                        file_name = f.name

                        while True:
                            r2 = await cdn_session.send(
                                functions.upload.GetCdnFile(
                                    file_token=r.file_token,
                                    offset=offset,
                                    limit=limit
                                )
                            )

                            if isinstance(r2, types.upload.CdnFileReuploadNeeded):
                                try:
                                    await session.send(
                                        functions.upload.ReuploadCdnFile(
                                            file_token=r.file_token,
                                            request_token=r2.request_token
                                        )
                                    )
                                except VolumeLocNotFound:
                                    break
                                else:
                                    continue

                            chunk = r2.bytes

                            # https://core.telegram.org/cdn#decrypting-files
                            decrypted_chunk = AES.ctr256_decrypt(
                                chunk,
                                r.encryption_key,
                                bytearray(
                                    r.encryption_iv[:-4]
                                    + (offset // 16).to_bytes(4, "big")
                                )
                            )

                            hashes = await session.send(
                                functions.upload.GetCdnFileHashes(
                                    r.file_token,
                                    offset
                                )
                            )

                            # https://core.telegram.org/cdn#verifying-files
                            for i, h in enumerate(hashes):
                                cdn_chunk = decrypted_chunk[h.limit * i: h.limit * (i + 1)]
                                assert h.hash == sha256(cdn_chunk).digest(), "Invalid CDN hash part {}".format(i)

                            f.write(decrypted_chunk)

                            offset += limit

                            if progress:
                                await progress(self, min(offset, size) if size != 0 else offset, size, *progress_args)

                            if len(chunk) < limit:
                                break
                except Exception as e:
                    raise e
        except Exception as e:
            log.error(e, exc_info=True)

            try:
                os.remove(file_name)
            except OSError:
                pass

            return ""
        else:
            return file_name<|MERGE_RESOLUTION|>--- conflicted
+++ resolved
@@ -19,10 +19,7 @@
 import asyncio
 import base64
 import binascii
-<<<<<<< HEAD
 import inspect
-=======
->>>>>>> c3f4fab5
 import json
 import logging
 import math
@@ -48,14 +45,10 @@
     PhoneNumberUnoccupied, PhoneCodeInvalid, PhoneCodeHashEmpty,
     PhoneCodeExpired, PhoneCodeEmpty, SessionPasswordNeeded,
     PasswordHashInvalid, FloodWait, PeerIdInvalid, FirstnameInvalid, PhoneNumberBanned,
-<<<<<<< HEAD
-    VolumeLocNotFound, UserMigrate, FileIdInvalid, ChannelPrivate, PhoneNumberOccupied)
-=======
     VolumeLocNotFound, UserMigrate, FileIdInvalid, ChannelPrivate, PhoneNumberOccupied,
     PasswordRecoveryNa, PasswordEmpty
 )
 from pyrogram.client.handlers import DisconnectHandler
->>>>>>> c3f4fab5
 from pyrogram.client.handlers.handler import Handler
 from pyrogram.client.methods.password.utils import compute_check
 from pyrogram.crypto import AES
@@ -589,41 +582,31 @@
                     self.first_name = None
             except SessionPasswordNeeded as e:
                 print(e.MESSAGE)
-<<<<<<< HEAD
-                r = await self.send(functions.account.GetPassword())
-=======
->>>>>>> c3f4fab5
 
                 while True:
                     try:
-                        r = self.send(functions.account.GetPassword())
+                        r = await self.send(functions.account.GetPassword())
 
                         if self.password is None:
                             print("Hint: {}".format(r.hint))
-<<<<<<< HEAD
                             self.password = await ainput("Enter password: ")
-=======
->>>>>>> c3f4fab5
-
-                            self.password = input("Enter password (empty to recover): ")
+
+                            self.password = await ainput("Enter password (empty to recover): ")
 
                             if self.password == "":
-                                r = self.send(functions.auth.RequestPasswordRecovery())
-
-<<<<<<< HEAD
-                        r = await self.send(functions.auth.CheckPassword(password_hash))
-=======
+                                r = await self.send(functions.auth.RequestPasswordRecovery())
+
                                 print("An e-mail containing the recovery code has been sent to {}".format(
                                     r.email_pattern
                                 ))
 
-                                r = self.send(
+                                r = await self.send(
                                     functions.auth.RecoverPassword(
-                                        code=input("Enter password recovery code: ")
+                                        code=await ainput("Enter password recovery code: ")
                                     )
                                 )
                             else:
-                                r = self.send(
+                                r = await self.send(
                                     functions.auth.CheckPassword(
                                         password=compute_check(r, self.password)
                                     )
@@ -640,7 +623,6 @@
                         else:
                             print(e.MESSAGE)
                             self.password = None
->>>>>>> c3f4fab5
                     except PasswordHashInvalid as e:
                         if password_hash_invalid_raises:
                             raise
@@ -1297,7 +1279,6 @@
                     md5_checksum=md5_sum
                 )
         finally:
-<<<<<<< HEAD
             for _ in workers:
                 await queue.put(None)
 
@@ -1313,26 +1294,11 @@
                        volume_id: int = None,
                        local_id: int = None,
                        secret: int = None,
-                       version: int = 0,
+
                        size: int = None,
                        progress: callable = None,
                        progress_args: tuple = ()) -> str:
         with await self.media_sessions_lock:
-=======
-            session.stop()
-
-    def get_file(self,
-                 dc_id: int,
-                 id: int = None,
-                 access_hash: int = None,
-                 volume_id: int = None,
-                 local_id: int = None,
-                 secret: int = None,
-                 size: int = None,
-                 progress: callable = None,
-                 progress_args: tuple = ()) -> str:
-        with self.media_sessions_lock:
->>>>>>> c3f4fab5
             session = self.media_sessions.get(dc_id, None)
 
             if session is None:
