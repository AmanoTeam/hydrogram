# Pyrogram - Telegram MTProto API Client Library for Python
# Copyright (C) 2017-2019 Dan Tès <https://github.com/delivrance>
#
# This file is part of Pyrogram.
#
# Pyrogram is free software: you can redistribute it and/or modify
# it under the terms of the GNU Lesser General Public License as published
# by the Free Software Foundation, either version 3 of the License, or
# (at your option) any later version.
#
# Pyrogram is distributed in the hope that it will be useful,
# but WITHOUT ANY WARRANTY; without even the implied warranty of
# MERCHANTABILITY or FITNESS FOR A PARTICULAR PURPOSE.  See the
# GNU Lesser General Public License for more details.
#
# You should have received a copy of the GNU Lesser General Public License
# along with Pyrogram.  If not, see <http://www.gnu.org/licenses/>.

from typing import Union

import pyrogram
from pyrogram.api import functions, types
from ...ext import BaseClient


class Filters:
    ALL = "all"
    KICKED = "kicked"
    RESTRICTED = "restricted"
    BOTS = "bots"
    RECENT = "recent"
    ADMINISTRATORS = "administrators"


class GetChatMembers(BaseClient):
<<<<<<< HEAD
    async def get_chat_members(self,
                               chat_id: Union[int, str],
                               offset: int = 0,
                               limit: int = 200,
                               query: str = "",
                               filter: str = Filters.ALL) -> "pyrogram.ChatMembers":
=======
    def get_chat_members(
        self,
        chat_id: Union[int, str],
        offset: int = 0,
        limit: int = 200,
        query: str = "",
        filter: str = Filters.ALL
    ) -> "pyrogram.ChatMembers":
>>>>>>> 3e18945f
        """Use this method to get a chunk of the members list of a chat.

        You can get up to 200 chat members at once.
        A chat can be either a basic group, a supergroup or a channel.
        You must be admin to retrieve the members list of a channel (also known as "subscribers").
        For a more convenient way of getting chat members see :meth:`iter_chat_members`.

        Args:
            chat_id (``int`` | ``str``):
                Unique identifier (int) or username (str) of the target chat.

            offset (``int``, *optional*):
                Sequential number of the first member to be returned.
                Defaults to 0 [1]_.

            limit (``int``, *optional*):
                Limits the number of members to be retrieved.
                Defaults to 200, which is also the maximum server limit allowed per method call.

            query (``str``, *optional*):
                Query string to filter members based on their display names and usernames.
                Defaults to "" (empty string) [2]_.

            filter (``str``, *optional*):
                Filter used to select the kind of members you want to retrieve. Only applicable for supergroups
                and channels. It can be any of the followings:
                *"all"* - all kind of members,
                *"kicked"* - kicked (banned) members only,
                *"restricted"* - restricted members only,
                *"bots"* - bots only,
                *"recent"* - recent members only,
                *"administrators"* - chat administrators only.
                Defaults to *"all"*.

        .. [1] Server limit: on supergroups, you can get up to 10,000 members for a single query and up to 200 members
            on channels.

        .. [2] A query string is applicable only for *"all"*, *"kicked"* and *"restricted"* filters only.

        Returns:
            On success, a :obj:`ChatMembers` object is returned.

        Raises:
            :class:`Error <pyrogram.Error>` in case of a Telegram RPC error.
            ``ValueError`` if you used an invalid filter or a chat_id that belongs to a user.
        """
        peer = await self.resolve_peer(chat_id)

        if isinstance(peer, types.InputPeerChat):
            return pyrogram.ChatMembers._parse(
                self,
                await self.send(
                    functions.messages.GetFullChat(
                        chat_id=peer.chat_id
                    )
                )
            )
        elif isinstance(peer, types.InputPeerChannel):
            filter = filter.lower()

            if filter == Filters.ALL:
                filter = types.ChannelParticipantsSearch(q=query)
            elif filter == Filters.KICKED:
                filter = types.ChannelParticipantsKicked(q=query)
            elif filter == Filters.RESTRICTED:
                filter = types.ChannelParticipantsBanned(q=query)
            elif filter == Filters.BOTS:
                filter = types.ChannelParticipantsBots()
            elif filter == Filters.RECENT:
                filter = types.ChannelParticipantsRecent()
            elif filter == Filters.ADMINISTRATORS:
                filter = types.ChannelParticipantsAdmins()
            else:
                raise ValueError("Invalid filter \"{}\"".format(filter))

            return pyrogram.ChatMembers._parse(
                self,
                await self.send(
                    functions.channels.GetParticipants(
                        channel=peer,
                        filter=filter,
                        offset=offset,
                        limit=limit,
                        hash=0
                    )
                )
            )
        else:
            raise ValueError("The chat_id \"{}\" belongs to a user".format(chat_id))<|MERGE_RESOLUTION|>--- conflicted
+++ resolved
@@ -33,15 +33,7 @@
 
 
 class GetChatMembers(BaseClient):
-<<<<<<< HEAD
-    async def get_chat_members(self,
-                               chat_id: Union[int, str],
-                               offset: int = 0,
-                               limit: int = 200,
-                               query: str = "",
-                               filter: str = Filters.ALL) -> "pyrogram.ChatMembers":
-=======
-    def get_chat_members(
+    async def get_chat_members(
         self,
         chat_id: Union[int, str],
         offset: int = 0,
@@ -49,7 +41,6 @@
         query: str = "",
         filter: str = Filters.ALL
     ) -> "pyrogram.ChatMembers":
->>>>>>> 3e18945f
         """Use this method to get a chunk of the members list of a chat.
 
         You can get up to 200 chat members at once.
