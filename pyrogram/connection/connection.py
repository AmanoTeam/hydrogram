--- conflicted
+++ resolved
@@ -37,47 +37,25 @@
         4: TCPIntermediateO
     }
 
-<<<<<<< HEAD
-    def __init__(self, address: tuple, proxy: dict, mode: int = 2):
-        self.address = address
-=======
-    def __init__(self, dc_id: int, test_mode: bool, ipv6: bool, proxy: dict, mode: int = 1):
+    def __init__(self, dc_id: int, test_mode: bool, ipv6: bool, proxy: dict, mode: int = 2):
         self.ipv6 = ipv6
->>>>>>> 07a9cce8
         self.proxy = proxy
         self.address = DataCenter(dc_id, test_mode, ipv6)
         self.mode = self.MODES.get(mode, TCPAbridged)
-<<<<<<< HEAD
-=======
-
-        self.lock = threading.Lock()
-        self.connection = None
->>>>>>> 07a9cce8
 
         self.protocol = None  # type: TCP
 
     async def connect(self):
         for i in range(Connection.MAX_RETRIES):
-<<<<<<< HEAD
-            self.protocol = self.mode(self.proxy)
+            self.protocol = self.mode(self.ipv6, self.proxy)
 
             try:
                 log.info("Connecting...")
                 await self.protocol.connect(self.address)
-            except OSError:
+            except OSError as e:
+                log.warning(e)  # TODO: Remove
                 self.protocol.close()
                 await asyncio.sleep(1)
-=======
-            self.connection = self.mode(self.ipv6, self.proxy)
-
-            try:
-                log.info("Connecting...")
-                self.connection.connect(self.address)
-            except OSError as e:
-                log.warning(e)  # TODO: Remove
-                self.connection.close()
-                time.sleep(1)
->>>>>>> 07a9cce8
             else:
                 log.info("Connected! IPv{} - {}".format(
                     "6" if self.ipv6 else "4",
