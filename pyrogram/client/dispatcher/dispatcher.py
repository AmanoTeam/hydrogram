--- conflicted
+++ resolved
@@ -24,15 +24,11 @@
 
 import pyrogram
 from pyrogram.api import types
-<<<<<<< HEAD
 from ..ext import utils
 from ..handlers import (
     CallbackQueryHandler, MessageHandler, DeletedMessagesHandler,
     UserStatusHandler, RawUpdateHandler, InlineQueryHandler
 )
-=======
-from ..handlers import CallbackQueryHandler, MessageHandler, RawUpdateHandler, UserStatusHandler, DeletedMessagesHandler
->>>>>>> afcde95b
 
 log = logging.getLogger(__name__)
 
@@ -79,16 +75,12 @@
                 lambda upd, usr, cht: (pyrogram.CallbackQuery._parse(self.client, upd, usr), CallbackQueryHandler),
 
             (types.UpdateUserStatus,):
-<<<<<<< HEAD
-                lambda upd, usr, cht: (utils.parse_user_status(upd.status, upd.user_id), UserStatusHandler),
+                lambda upd, usr, cht: (
+                    pyrogram.UserStatus._parse(self.client, upd.status, upd.user_id), UserStatusHandler
+                ),
 
             (types.UpdateBotInlineQuery,):
                 lambda upd, usr, cht: (utils.parse_inline_query(self.client, upd, usr), InlineQueryHandler)
-=======
-                lambda upd, usr, cht: (
-                    pyrogram.UserStatus._parse(self.client, upd.status, upd.user_id), UserStatusHandler
-                )
->>>>>>> afcde95b
         }
 
         self.update_parsers = {key: value for key_tuple, value in self.update_parsers.items() for key in key_tuple}
