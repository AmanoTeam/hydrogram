--- conflicted
+++ resolved
@@ -26,7 +26,6 @@
 import hydrogram
 from hydrogram import enums, filters, raw, types, utils
 from hydrogram.errors import MessageIdsEmpty, PeerIdInvalid
-from hydrogram.filters.command import CommandObject
 from hydrogram.parser import Parser
 from hydrogram.parser import utils as parser_utils
 from hydrogram.types.object import Object
@@ -36,6 +35,8 @@
 if TYPE_CHECKING:
     from datetime import datetime
     from re import Match
+
+    from hydrogram.filters.command import CommandObject
 
 log = logging.getLogger(__name__)
 
@@ -388,50 +389,6 @@
         voice: types.Voice = None,
         video_note: types.VideoNote = None,
         caption: Str = None,
-<<<<<<< HEAD
-        contact: "types.Contact" = None,
-        location: "types.Location" = None,
-        venue: "types.Venue" = None,
-        web_page: "types.WebPage" = None,
-        poll: "types.Poll" = None,
-        dice: "types.Dice" = None,
-        new_chat_members: Optional[list["types.User"]] = None,
-        left_chat_member: "types.User" = None,
-        new_chat_title: Optional[str] = None,
-        new_chat_photo: "types.Photo" = None,
-        delete_chat_photo: Optional[bool] = None,
-        group_chat_created: Optional[bool] = None,
-        supergroup_chat_created: Optional[bool] = None,
-        channel_chat_created: Optional[bool] = None,
-        migrate_to_chat_id: Optional[int] = None,
-        migrate_from_chat_id: Optional[int] = None,
-        pinned_message: "Message" = None,
-        game_high_score: Optional[int] = None,
-        views: Optional[int] = None,
-        forwards: Optional[int] = None,
-        via_bot: "types.User" = None,
-        outgoing: Optional[bool] = None,
-        matches: Optional[list[Match]] = None,
-        command: Optional[CommandObject] = None,
-        forum_topic_created: "types.ForumTopicCreated" = None,
-        forum_topic_closed: "types.ForumTopicClosed" = None,
-        forum_topic_reopened: "types.ForumTopicReopened" = None,
-        forum_topic_edited: "types.ForumTopicEdited" = None,
-        general_topic_hidden: "types.GeneralTopicHidden" = None,
-        general_topic_unhidden: "types.GeneralTopicUnhidden" = None,
-        video_chat_scheduled: "types.VideoChatScheduled" = None,
-        video_chat_started: "types.VideoChatStarted" = None,
-        video_chat_ended: "types.VideoChatEnded" = None,
-        video_chat_members_invited: "types.VideoChatMembersInvited" = None,
-        web_app_data: "types.WebAppData" = None,
-        reply_markup: Union[
-            "types.InlineKeyboardMarkup",
-            "types.ReplyKeyboardMarkup",
-            "types.ReplyKeyboardRemove",
-            "types.ForceReply",
-        ] = None,
-        reactions: Optional[list["types.Reaction"]] = None,
-=======
         contact: types.Contact = None,
         location: types.Location = None,
         venue: types.Venue = None,
@@ -455,7 +412,7 @@
         via_bot: types.User = None,
         outgoing: bool | None = None,
         matches: list[Match] | None = None,
-        command: list[str] | None = None,
+        command: CommandObject | None = None,
         forum_topic_created: types.ForumTopicCreated = None,
         forum_topic_closed: types.ForumTopicClosed = None,
         forum_topic_reopened: types.ForumTopicReopened = None,
@@ -472,7 +429,6 @@
         | types.ReplyKeyboardRemove
         | types.ForceReply = None,
         reactions: list[types.Reaction] | None = None,
->>>>>>> 1efdcd5b
     ):
         super().__init__(client)
 
