# Pyrogram - Telegram MTProto API Client Library for Python
# Copyright (C) 2017-2018 Dan Tès <https://github.com/delivrance>
#
# This file is part of Pyrogram.
#
# Pyrogram is free software: you can redistribute it and/or modify
# it under the terms of the GNU Lesser General Public License as published
# by the Free Software Foundation, either version 3 of the License, or
# (at your option) any later version.
#
# Pyrogram is distributed in the hope that it will be useful,
# but WITHOUT ANY WARRANTY; without even the implied warranty of
# MERCHANTABILITY or FITNESS FOR A PARTICULAR PURPOSE.  See the
# GNU Lesser General Public License for more details.
#
# You should have received a copy of the GNU Lesser General Public License
# along with Pyrogram.  If not, see <http://www.gnu.org/licenses/>.

import asyncio
import sys

try:
    import uvloop
except ImportError:
    pass
else:
    asyncio.set_event_loop_policy(uvloop.EventLoopPolicy())

__copyright__ = "Copyright (C) 2017-2018 Dan Tès <https://github.com/delivrance>".replace(
    "\xe8",
    "e" if sys.getfilesystemencoding() != "utf-8" else "\xe8"
)
__license__ = "GNU Lesser General Public License v3 or later (LGPLv3+)"
<<<<<<< HEAD
__version__ = "0.9.3.async"
=======
__version__ = "0.9.4.develop"
>>>>>>> 00e4e385

from .api.errors import Error
from .client.types import (
    Audio, Chat, ChatMember, ChatMembers, ChatPhoto, Contact, Document, InputMediaPhoto,
    InputMediaVideo, InputMediaDocument, InputMediaAudio, InputMediaAnimation, InputPhoneContact,
    Location, Message, MessageEntity, Dialog, Dialogs, Photo, PhotoSize, Sticker, User, UserStatus,
    UserProfilePhotos, Venue, Animation, Video, VideoNote, Voice, CallbackQuery, Messages, ForceReply,
    InlineKeyboardButton, InlineKeyboardMarkup, KeyboardButton, ReplyKeyboardMarkup, ReplyKeyboardRemove
)
from .client import (
    Client, ChatAction, ParseMode, Emoji,
    MessageHandler, DeletedMessagesHandler, CallbackQueryHandler,
    RawUpdateHandler, DisconnectHandler, UserStatusHandler, Filters
)<|MERGE_RESOLUTION|>--- conflicted
+++ resolved
@@ -31,11 +31,7 @@
     "e" if sys.getfilesystemencoding() != "utf-8" else "\xe8"
 )
 __license__ = "GNU Lesser General Public License v3 or later (LGPLv3+)"
-<<<<<<< HEAD
-__version__ = "0.9.3.async"
-=======
-__version__ = "0.9.4.develop"
->>>>>>> 00e4e385
+__version__ = "0.9.4.asyncio"
 
 from .api.errors import Error
 from .client.types import (
