--- conflicted
+++ resolved
@@ -23,22 +23,13 @@
 
 
 class SendInlineBotResult(BaseClient):
-<<<<<<< HEAD
     async def send_inline_bot_result(self,
                                      chat_id: Union[int, str],
                                      query_id: int,
                                      result_id: str,
                                      disable_notification: bool = None,
-                                     reply_to_message_id: int = None):
-=======
-    def send_inline_bot_result(self,
-                               chat_id: Union[int, str],
-                               query_id: int,
-                               result_id: str,
-                               disable_notification: bool = None,
-                               reply_to_message_id: int = None,
-                               hide_via: bool = None):
->>>>>>> c3f4fab5
+                                     reply_to_message_id: int = None,
+                                     hide_via: bool = None):
         """Use this method to send an inline bot result.
         Bot results can be retrieved using :obj:`get_inline_bot_results <pyrogram.Client.get_inline_bot_results>`
 
