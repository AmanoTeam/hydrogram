# Pyrogram - Telegram MTProto API Client Library for Python
# Copyright (C) 2017-2018 Dan Tès <https://github.com/delivrance>
#
# This file is part of Pyrogram.
#
# Pyrogram is free software: you can redistribute it and/or modify
# it under the terms of the GNU Lesser General Public License as published
# by the Free Software Foundation, either version 3 of the License, or
# (at your option) any later version.
#
# Pyrogram is distributed in the hope that it will be useful,
# but WITHOUT ANY WARRANTY; without even the implied warranty of
# MERCHANTABILITY or FITNESS FOR A PARTICULAR PURPOSE.  See the
# GNU Lesser General Public License for more details.
#
# You should have received a copy of the GNU Lesser General Public License
# along with Pyrogram.  If not, see <http://www.gnu.org/licenses/>.

import os
from base64 import b64decode
from struct import unpack
from typing import Union

from pyrogram.api import functions, types
from ...ext import BaseClient


class SetChatPhoto(BaseClient):
<<<<<<< HEAD
    async def set_chat_photo(self, chat_id: int or str, photo: str):
=======
    def set_chat_photo(self,
                       chat_id: Union[int, str],
                       photo: str) -> bool:
>>>>>>> 4bf6831b
        """Use this method to set a new profile photo for the chat.
        Photos can't be changed for private chats.
        You must be an administrator in the chat for this to work and must have the appropriate admin rights.

        Note:
            In regular groups (non-supergroups), this method will only work if the "All Members Are Admins"
            setting is off.

        Args:
            chat_id (``int`` | ``str``):
                Unique identifier (int) or username (str) of the target chat.

            photo (``str``):
                New chat photo. You can pass a :class:`Photo` id or a file path to upload a new photo.

        Returns:
            True on success.

        Raises:
            :class:`Error <pyrogram.Error>` in case of a Telegram RPC error.
            ``ValueError`` if a chat_id belongs to user.
        """
        peer = await self.resolve_peer(chat_id)

        if os.path.exists(photo):
            photo = types.InputChatUploadedPhoto(file=self.save_file(photo))
        else:
            s = unpack("<qq", b64decode(photo + "=" * (-len(photo) % 4), "-_"))

            photo = types.InputChatPhoto(
                id=types.InputPhoto(
                    id=s[0],
                    access_hash=s[1]
                )
            )

        if isinstance(peer, types.InputPeerChat):
            await self.send(
                functions.messages.EditChatPhoto(
                    chat_id=peer.chat_id,
                    photo=photo
                )
            )
        elif isinstance(peer, types.InputPeerChannel):
            await self.send(
                functions.channels.EditPhoto(
                    channel=peer,
                    photo=photo
                )
            )
        else:
            raise ValueError("The chat_id \"{}\" belongs to a user".format(chat_id))

        return True<|MERGE_RESOLUTION|>--- conflicted
+++ resolved
@@ -26,13 +26,9 @@
 
 
 class SetChatPhoto(BaseClient):
-<<<<<<< HEAD
-    async def set_chat_photo(self, chat_id: int or str, photo: str):
-=======
-    def set_chat_photo(self,
-                       chat_id: Union[int, str],
-                       photo: str) -> bool:
->>>>>>> 4bf6831b
+    async def set_chat_photo(self,
+                             chat_id: Union[int, str],
+                             photo: str) -> bool:
         """Use this method to set a new profile photo for the chat.
         Photos can't be changed for private chats.
         You must be an administrator in the chat for this to work and must have the appropriate admin rights.
